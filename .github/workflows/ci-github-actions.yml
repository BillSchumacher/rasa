--- conflicted
+++ resolved
@@ -13,16 +13,10 @@
 
 jobs:
   test:
-<<<<<<< HEAD
-    name: Run Actions Tests
-    runs-on: ubuntu-20.04
-    strategy:
-=======
     name: Run Tests
     runs-on: ubuntu-22.04
     #missing matrix
     strategy: 
->>>>>>> e66a29ec
       fail-fast: false
 
     steps:
