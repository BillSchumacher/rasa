name: Security Scans

on:
  pull_request:
    types: [opened, synchronize, labeled]

concurrency:
  group: security-scans-${{ github.head_ref }} # head branch name
  cancel-in-progress: true

jobs:
  changes:
    name: Check for file changes
<<<<<<< HEAD
    runs-on: ubuntu-20.04
=======
    runs-on: ubuntu-22.04
>>>>>>> e66a29ec
    outputs:
      backend: ${{ steps.filter.outputs.backend }}
      docker: ${{ steps.filter.outputs.docker }}
      docs: ${{ steps.filter.outputs.docs }}
    steps:
      - uses: actions/checkout@v3
      - uses: RasaHQ/pr-changed-files-filter@c4f7116a04b8a4596313469429e2ad235f59d9c4
        id: filter
        with:
          token: ${{ secrets.GITHUB_TOKEN }}
          filters: .github/change_filters.yml

  trivy:
    name: Detecting hardcoded secrets
    runs-on: ubuntu-22.04
    steps:
    - uses: actions/checkout@v3
      with:
        # Fetch all history for all tags and branches
        fetch-depth: '0'
    - name: Run Trivy vulnerability scanner
      id: trivy
      uses: aquasecurity/trivy-action@9ab158e8597f3b310480b9a69402b419bc03dbd5
      continue-on-error: true
      with:
        format: 'table'
        scan-type: 'fs'
        exit-code: '1'
        security-checks: 'secret'
    - name: Alert on secret finding
      if: steps.trivy.outcome == 'failure'
      uses: slackapi/slack-github-action@936158bbe252e9a6062e793ea4609642c966e302
      with:
        payload: |
          {
            "text": "*A secret was detected in a GitHub commit in the repo ${{ github.repository }}.*\n${{ github.event.pull_request.html_url || github.event.head_commit.url }}",
            "blocks": [
              {
                "type": "section",
                "text": {
                  "type": "mrkdwn",
                  "text": "*A secret was detected in a GitHub commit in the repo ${{ github.repository }}.*\n${{ github.event.pull_request.html_url || github.event.head_commit.url }}"
                }
              }
            ]
          }
      env:
        SLACK_WEBHOOK_URL: ${{ secrets.SLACK_CODESECURITY_WEBHOOK_URL }}
        SLACK_WEBHOOK_TYPE: INCOMING_WEBHOOK
    - name: Fail build if a secret is found
      if: steps.trivy.outcome == 'failure'
      run: |
        echo "=========================================================="
        echo "| This build has failed because Trivy detected a secret. |"
        echo "=========================================================="
        echo "1. Check the step 'Run Trivy vulnerability scanner' for output to help you find the secret."
        echo "2. If the finding is a false positive, add it as an entry to trivy-secret.yaml in the root of the repo to suppress the finding."
        echo "3. If the finding is valid, the security team can help advise your next steps."
        exit 1


  bandit:
    name: Detect python security issues
<<<<<<< HEAD
    runs-on: ubuntu-20.04
=======
    runs-on: ubuntu-22.04
>>>>>>> e66a29ec
    needs: [changes]

    steps:
      - name: Checkout git repository 🕝
        if: needs.changes.outputs.backend == 'true'
        uses: actions/checkout@v3

      - name: Set up Python 3.10 🐍
        if: needs.changes.outputs.backend == 'true'
        uses: actions/setup-python@b55428b1882923874294fa556849718a1d7f2ca5
        with:
          python-version: '3.10'

      - name: Read Poetry Version 🔢
        if: needs.changes.outputs.backend == 'true'
        run: |
          echo "POETRY_VERSION=$(scripts/poetry-version.sh)" >> $GITHUB_ENV
        shell: bash

      - name: Install poetry 🦄
        if: needs.changes.outputs.backend == 'true'
        uses: Gr1N/setup-poetry@09236184f6c1ab47c0dc9c1001c7fe200cf2afb0 # v7
        with:
          poetry-version: ${{ env.POETRY_VERSION }}

      - name: Load Poetry Cached Libraries ⬇
        id: cache-poetry
        if: needs.changes.outputs.backend == 'true'
        uses: actions/cache@v3
        with:
          path: .venv
          key: ${{ runner.os }}-poetry-${{ env.POETRY_VERSION }}-3.9-${{ hashFiles('**/poetry.lock') }}-${{ secrets.POETRY_CACHE_VERSION }}
          restore-keys: ${{ runner.os }}-poetry-3.9

      - name: Clear Poetry cache
        if: steps.cache-poetry.outputs.cache-hit == 'true' && needs.changes.outputs.backend == 'true' && contains(github.event.pull_request.labels.*.name, 'tools:clear-poetry-cache-security-scans')
        run: rm -r .venv

      - name: Create virtual environment
        if: (steps.cache-poetry.outputs.cache-hit != 'true' || contains(github.event.pull_request.labels.*.name, 'tools:clear-poetry-cache-security-scans')) && needs.changes.outputs.backend == 'true'
        run: python -m venv create .venv

      - name: Set up virtual environment
        if: needs.changes.outputs.backend == 'true'
        run: poetry config virtualenvs.in-project true

      - name: Install Dependencies (Linux) 📦
        if: needs.changes.outputs.backend == 'true'
        run: make install

      - name: Run Bandit 🔪
        if: needs.changes.outputs.backend == 'true'
        run: make lint-security

  snyk:
<<<<<<< HEAD
    runs-on: ubuntu-20.04
=======
    runs-on: ubuntu-22.04
>>>>>>> e66a29ec
    steps:
      - uses: actions/checkout@v3
      - name: Run Snyk Open Source to check for Python vulnerabilities
        uses: snyk/actions/python-3.8@master
        continue-on-error: true
        env:
          SNYK_TOKEN: ${{ secrets.SNYK_TOKEN }}
        with:
          command: monitor
          args: --all-projects --org=rasa --skip-unresolved
      - name: Run Snyk Open Source to check for JS vulnerabilities
        uses: snyk/actions/node@master
        continue-on-error: true
        env:
          SNYK_TOKEN: ${{ secrets.SNYK_TOKEN }}
        with:
          command: monitor
          args: --org=rasa --yarn-workspaces --strict-out-of-sync=false --prune-repeated-subdependencies<|MERGE_RESOLUTION|>--- conflicted
+++ resolved
@@ -11,11 +11,7 @@
 jobs:
   changes:
     name: Check for file changes
-<<<<<<< HEAD
-    runs-on: ubuntu-20.04
-=======
     runs-on: ubuntu-22.04
->>>>>>> e66a29ec
     outputs:
       backend: ${{ steps.filter.outputs.backend }}
       docker: ${{ steps.filter.outputs.docker }}
@@ -79,11 +75,7 @@
 
   bandit:
     name: Detect python security issues
-<<<<<<< HEAD
-    runs-on: ubuntu-20.04
-=======
     runs-on: ubuntu-22.04
->>>>>>> e66a29ec
     needs: [changes]
 
     steps:
@@ -139,11 +131,7 @@
         run: make lint-security
 
   snyk:
-<<<<<<< HEAD
-    runs-on: ubuntu-20.04
-=======
     runs-on: ubuntu-22.04
->>>>>>> e66a29ec
     steps:
       - uses: actions/checkout@v3
       - name: Run Snyk Open Source to check for Python vulnerabilities
