--- conflicted
+++ resolved
@@ -17,32 +17,19 @@
 
 
 @pytest.mark.parametrize(
-<<<<<<< HEAD
     "sentence, expected_sequence_features, expected_sentence_features,"
-    "labeled_tokens",
-=======
-    "sentence, expected, labeled_tokens, additional_vocabulary_size",
->>>>>>> e1a71efb
+    "labeled_tokens, additional_vocabulary_size",
     [
         (
             "hey how are you today",
             [
-<<<<<<< HEAD
-                [0.0, 1.0, 0.0],
-                [0.0, 0.0, 0.0],
-                [0.0, 0.0, 0.0],
-                [0.0, 0.0, 0.0],
-                [0.0, 0.0, 0.0],
-=======
                 [0.0, 1.0, 0.0, 0.0, 0.0],
                 [0.0, 0.0, 0.0, 0.0, 0.0],
                 [0.0, 0.0, 0.0, 0.0, 0.0],
                 [0.0, 0.0, 0.0, 0.0, 0.0],
                 [0.0, 0.0, 0.0, 0.0, 0.0],
-                [0.0, 1.0, 0.0, 0.0, 0.0],
->>>>>>> e1a71efb
             ],
-            [0.0, 1.0, 0.0],
+            [0.0, 1.0, 0.0, 0.0, 0.0],
             [0],
             2,
         ),
@@ -61,35 +48,15 @@
         ),
         (
             "blah balh random eh",
-<<<<<<< HEAD
-            [[0.0, 0.0, 0.0], [0.0, 0.0, 0.0], [0.0, 0.0, 0.0], [0.0, 0.0, 0.0],],
-            [0.0, 0.0, 0.0],
-=======
-            [
-                [0.0, 0.0, 0.0, 0.0, 0.0, 0.0, 0.0, 0.0, 0.0, 0.0, 0.0, 0.0, 0.0],
-                [0.0, 0.0, 0.0, 0.0, 0.0, 0.0, 0.0, 0.0, 0.0, 0.0, 0.0, 0.0, 0.0],
-                [0.0, 0.0, 0.0, 0.0, 0.0, 0.0, 0.0, 0.0, 0.0, 0.0, 0.0, 0.0, 0.0],
-                [0.0, 0.0, 0.0, 0.0, 0.0, 0.0, 0.0, 0.0, 0.0, 0.0, 0.0, 0.0, 0.0],
-                [0.0, 0.0, 0.0, 0.0, 0.0, 0.0, 0.0, 0.0, 0.0, 0.0, 0.0, 0.0, 0.0],
-            ],
->>>>>>> e1a71efb
+            [[0.0, 0.0, 0.0, 0.0, 0.0, 0.0, 0.0, 0.0, 0.0, 0.0, 0.0, 0.0, 0.0], [0.0, 0.0, 0.0, 0.0, 0.0, 0.0, 0.0, 0.0, 0.0, 0.0, 0.0, 0.0, 0.0], [0.0, 0.0, 0.0, 0.0, 0.0, 0.0, 0.0, 0.0, 0.0, 0.0, 0.0, 0.0, 0.0], [0.0, 0.0, 0.0, 0.0, 0.0, 0.0, 0.0, 0.0, 0.0, 0.0, 0.0, 0.0, 0.0],],
+            [0.0, 0.0, 0.0, 0.0, 0.0, 0.0, 0.0, 0.0, 0.0, 0.0, 0.0, 0.0, 0.0],
             [],
             None,
         ),
         (
             "a 1 digit number",
-<<<<<<< HEAD
-            [[0.0, 0.0, 0.0], [1.0, 0.0, 1.0], [0.0, 0.0, 0.0], [0.0, 0.0, 0.0]],
-            [1.0, 0.0, 1.0],
-=======
-            [
-                [0.0, 0.0, 0.0, 0.0, 0.0, 0.0, 0.0, 0.0, 0.0, 0.0, 0.0, 0.0, 0.0],
-                [1.0, 0.0, 1.0, 0.0, 0.0, 0.0, 0.0, 0.0, 0.0, 0.0, 0.0, 0.0, 0.0],
-                [0.0, 0.0, 0.0, 0.0, 0.0, 0.0, 0.0, 0.0, 0.0, 0.0, 0.0, 0.0, 0.0],
-                [0.0, 0.0, 0.0, 0.0, 0.0, 0.0, 0.0, 0.0, 0.0, 0.0, 0.0, 0.0, 0.0],
-                [1.0, 0.0, 1.0, 0.0, 0.0, 0.0, 0.0, 0.0, 0.0, 0.0, 0.0, 0.0, 0.0],
-            ],
->>>>>>> e1a71efb
+            [[0.0, 0.0, 0.0, 0.0, 0.0, 0.0, 0.0, 0.0, 0.0, 0.0, 0.0, 0.0, 0.0], [1.0, 0.0, 1.0, 0.0, 0.0, 0.0, 0.0, 0.0, 0.0, 0.0, 0.0, 0.0, 0.0], [0.0, 0.0, 0.0, 0.0, 0.0, 0.0, 0.0, 0.0, 0.0, 0.0, 0.0, 0.0, 0.0], [0.0, 0.0, 0.0, 0.0, 0.0, 0.0, 0.0, 0.0, 0.0, 0.0, 0.0, 0.0, 0.0]],
+            [1.0, 0.0, 1.0, 0.0, 0.0, 0.0, 0.0, 0.0, 0.0, 0.0, 0.0, 0.0, 0.0],
             [1, 1],
             None,
         ),
@@ -97,15 +64,9 @@
 )
 def test_regex_featurizer(
     sentence: Text,
-<<<<<<< HEAD
-    expected_sequence_features: List[float],
-    expected_sentence_features: List[float],
-    labeled_tokens: List[float],
-=======
     expected: List[float],
     labeled_tokens: List[int],
     additional_vocabulary_size: int,
->>>>>>> e1a71efb
     spacy_nlp: Any,
 ):
     from rasa.nlu.featurizers.sparse_featurizer.regex_featurizer import RegexFeaturizer
@@ -424,7 +385,6 @@
     message.set(SPACY_DOCS[TEXT], spacy_nlp(sentence))
     tokenizer.process(message)
 
-<<<<<<< HEAD
     sequence_features, sentence_features = ftr._features_for_patterns(message, TEXT)
     assert np.allclose(
         sequence_features.toarray()[0], expected_sequence_features, atol=1e-10
@@ -498,10 +458,6 @@
         num_matches = sum(token_matches)
         # labeled_tokens should list the token(s) which match a pattern
         assert num_matches == labeled_tokens.count(i)
-=======
-    sequence_featrures, sentence_features = ftr._features_for_patterns(message, TEXT)
-    assert np.allclose(sequence_featrures.toarray()[0], sequence_vector, atol=1e-10)
-    assert np.allclose(sentence_features.toarray()[-1], sentence_vector, atol=1e-10)
 
 
 def test_persist_load_for_finetuning(tmp_path: Path):
@@ -670,5 +626,4 @@
     assert (
         "The originally trained model was configured to handle a maximum number of 4 patterns"
         in warning[0].message.args[0]
-    )
->>>>>>> e1a71efb
+    )