--- conflicted
+++ resolved
@@ -63,13 +63,8 @@
 
 
 @pytest.fixture(scope="module")
-<<<<<<< HEAD
-def response_nlg():
+def response_nlg() -> TemplatedNaturalLanguageGenerator:
     responses = {
-=======
-def template_nlg() -> TemplatedNaturalLanguageGenerator:
-    templates = {
->>>>>>> 957de844
         "utter_ask_rephrase": [{"text": "can you rephrase that?"}],
         "utter_restart": [{"text": "congrats, you've restarted me!"}],
         "utter_back": [{"text": "backing up..."}],
@@ -88,26 +83,9 @@
 
 
 @pytest.fixture(scope="module")
-<<<<<<< HEAD
-def template_sender_tracker(default_domain):
-    return DialogueStateTracker("template-sender", default_domain.slots)
-
-
-def test_text_format():
-    assert "{}".format(ActionListen()) == "Action('action_listen')"
-    assert (
-        "{}".format(ActionResponse("my_action_name"))
-        == "ActionResponse('my_action_name')"
-    )
-    assert (
-        "{}".format(ActionRetrieveResponse("utter_test"))
-        == "ActionRetrieveResponse('utter_test')"
-    )
-=======
 def template_sender_tracker(default_domain_path: Text):
     domain = Domain.load(default_domain_path)
     return DialogueStateTracker("template-sender", domain.slots)
->>>>>>> 957de844
 
 
 def test_domain_action_instantiation():
