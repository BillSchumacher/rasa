--- conflicted
+++ resolved
@@ -162,15 +162,15 @@
 
 
 class RasaNLUHttpInterpreter(NaturalLanguageInterpreter):
-<<<<<<< HEAD
-    def __init__(self, model_name, endpoint, project_name='default'):
+    def __init__(self, model_name=None, endpoint=None, project_name='default'):
         # type: (Text, EndpointConfig, Text) -> None
-=======
-    def __init__(self, model_name=None, token=None, server='http://localhost:5000', project_name='default'):
->>>>>>> fd4d3102
         self.model_name = model_name
-        self.endpoint = endpoint
         self.project_name = project_name
+
+        if endpoint:
+            self.endpoint = endpoint
+        else:
+            self.endpoint = EndpointConfig('http://localhost:5000')
 
     def parse(self, text):
         """Parse a text message.
