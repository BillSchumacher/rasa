from __future__ import absolute_import
from __future__ import division
from __future__ import print_function
from __future__ import unicode_literals

import io
import json
import logging
import os
import time

import requests
from future.moves.urllib.parse import quote_plus
from requests.exceptions import RequestException
from six import string_types
from typing import Callable, Union
from typing import Text, List, Optional, Dict, Any

from rasa_core import utils
from rasa_core.actions.action import ACTION_LISTEN_NAME
from rasa_core.channels import InputChannel
from rasa_core.channels import UserMessage
from rasa_core.dispatcher import Dispatcher
from rasa_core.domain import Domain, TemplateDomain
from rasa_core.events import BotUttered
from rasa_core.events import Event
from rasa_core.nlg import NaturalLanguageGenerator
from rasa_core.trackers import DialogueStateTracker
from rasa_core.utils import EndpointConfig

logger = logging.getLogger(__name__)


class RasaCoreClient(object):
    """Connects to a running Rasa Core server.

    Used to retrieve information about models and conversations."""

    def __init__(self, core_endpoint):
        # type: (EndpointConfig) -> None

        self.core_endpoint = core_endpoint

    def status(self):
        """Get the status of the remote core server (e.g. the version.)"""

        result = self.core_endpoint.request(subpath="/version", method="get")
        result.raise_for_status()
        return result.json()

    def clients(self):
        """Get a list of all conversations."""

        result = self.core_endpoint.request(subpath="/conversations",
                                            method="get")
        result.raise_for_status()
        return result.json()

    def tracker(self,
                sender_id,  # type: Text
                domain,  # type: Domain
                only_events_after_latest_restart=False,  # type: bool
                include_events=True,  # type: bool
                until=None  # type: Optional[int]
                ):
        """Retrieve and recreate a tracker fetched from the remote instance."""

        tracker_json = self.tracker_json(
                sender_id, only_events_after_latest_restart,
                include_events, until)

        tracker = DialogueStateTracker.from_dict(
                sender_id, tracker_json.get("events", []), domain)
        return tracker

    def tracker_json(self,
                     sender_id,  # type: Text
                     use_history=True,  # type: bool
                     include_events=True,  # type: bool
                     until=None  # type: Optional[int]
                     ):
        """Retrieve a tracker's json representation from remote instance."""

        url = "/conversations/{}/tracker?ignore_restarts={}&events={}".format(
                sender_id, use_history, include_events)
        if until:
            url += "&until={}".format(until)

        result = self.core_endpoint.request(subpath=url,
                                            method="get")
        result.raise_for_status()
        return result.json()

    def append_events_to_tracker(self, sender_id, events):
        # type: (Text, List[Event]) -> None
        """Add some more events to the tracker of a conversation."""

        url = "/conversations/{}/tracker/events".format(sender_id)

        data = [event.as_dict() for event in events]
        result = self.core_endpoint.request(subpath=url, method="post",
                                            json=data)
        result.raise_for_status()
        return result.json()

    def parse(self, message, sender_id):
        # type: (Text, Text) -> Optional[Dict[Text, Any]]
        """Send a parse request to a rasa core server."""

        url = "/conversations/{}/parse".format(sender_id)

        data = json.dumps({"query": message}, ensure_ascii=False)

        response = self.core_endpoint.request(
                subpath=url,
                method="post",
                data=data.encode("utf-8"),
                headers={'Content-Type': 'application/json; charset=utf-8'}
        )
        if response.status_code == 200:
            return response.json()
        else:
            logger.warn("Got a bad response from rasa core :( Status: {} "
                        "Response: {}".format(response.status_code,
                                              response.text))
            return None

    def upload_model(self, model_dir, max_retries=1):
        # type: (Text, int) -> Optional[Dict[Text, Any]]
        """Upload a Rasa core model to the remote instance."""

        logger.debug("Uploading model to rasa core server.")

        model_zip = utils.zip_folder(model_dir)

        response = None
        while max_retries > 0:
            max_retries -= 1

            try:
                with io.open(model_zip, "rb") as f:
                    response = self.core_endpoint.request(
                            method="post",
                            subpath="/load",
                            files={"model": f},
                            content_type=None)

                if response.status_code == 200:
                    logger.debug("Finished uploading")
                    return response.json()
            except RequestException as e:
                logger.warn("Failed to send model upload request. "
                            "{}".format(e))

            if max_retries > 0:
                # some resting time before we try again - e.g. server
                # might be unavailable / not started yet
                time.sleep(2)

        if response:
            logger.warn("Got a bad response from rasa core while uploading "
                        "the model (Status: {} "
                        "Response: {})".format(response.status_code,
                                               response.text))
        return None

    def continue_core(self, action_name, events, sender_id):
        # type: (Text, List[Event], Text) -> Optional[Dict[Text, Any]]
        """Send a continue request to rasa core to get next action
        prediction."""

        url = "/conversations/{}/continue".format(sender_id)
        dumped_events = []
        for e in events:
            dumped_events.append(e.as_dict())
        data = json.dumps(
                {"executed_action": action_name, "events": dumped_events},
                ensure_ascii=False)
        response = self.core_endpoint.request(
                method="post",
                subpath=url,
                data=data.encode('utf-8'),
                headers={'Content-type': 'text/plain; charset=utf-8'})

        if response.status_code == 200:
            return response.json()
        else:
            logger.warn("Got a bad response from rasa core :( Status: {} "
                        "Response: {}".format(response.status_code,
                                              response.text))
            return None


class RemoteAgent(object):
    """A special agent that is connected to a model running on another server.
    """

<<<<<<< HEAD
    def __init__(self, domain, core_client):
        # type: (Optional[Union[Text, Domain]], RasaCoreClient) -> None
=======
    def __init__(
            self,
            domain,  # type: Union[Text, Domain]
            core_client,  # type: RasaCoreClient
            nlg_endpoint  # type: Optional[EndpointConfig]
    ):
>>>>>>> 1e00dae2
        self.domain = domain
        self.core_client = core_client
        self.nlg = NaturalLanguageGenerator.create(nlg_endpoint, self.domain)

    def handle_channel(
            self,
            input_channel,  # type: InputChannel
            message_preprocessor=None  # type: Optional[Callable[[Text], Text]]
    ):
        # type: (...) -> None
        """Handle messages from the input channel using remote core."""

        def message_handler(message):
            if message_preprocessor is not None:
                message.text = message_preprocessor(message.text)
            self.process_message(message)

        logger.info("Starting sync listening on input channel")
        input_channel.start_sync_listening(message_handler)

    def _run_next_action(self, action_name, message):
        # type: (Text, UserMessage) -> Dict[Text, Any]
        """Run the next action communicating with the remote core server."""

        tracker = self.core_client.tracker(message.sender_id,
                                           self.domain)
        dispatcher = Dispatcher(message.sender_id,
                                message.output_channel,
                                self.nlg)

        action = self.domain.action_for_name(action_name)
        # events and return values are used to update
        # the tracker state after an action has been taken
        try:
            action_events = action.run(dispatcher, tracker, self.domain)
        except Exception:
            logger.exception(
                    "Encountered an exception while running action "
                    "'{}'. Bot will continue, but the actions "
                    "events are lost. Make sure to fix the "
                    "exception in your custom code."
                    "".format(action.name()))
            action_events = []

        # this is similar to what is done in the processor, but instead of
        # logging the events on the tracker we need to return them to the
        # remote core instance
        events = []
        for m in dispatcher.latest_bot_messages:
            events.append(BotUttered(text=m.text, data=m.data))

        events.extend(action_events)
        return self.core_client.continue_core(action_name,
                                              events,
                                              message.sender_id)

    def process_message(self, message):
        # type: (UserMessage) -> None
        """Process a message using a remote rasa core instance."""

        try:
            response = self.core_client.parse(message.text, message.sender_id)

            while (response and
                   response.get("next_action") != ACTION_LISTEN_NAME):

                action_name = response.get("next_action")
                if action_name is not None:
                    response = self._run_next_action(action_name, message)
                else:
                    logger.error("Rasa Core did not return an action. "
                                 "Response: {}".format(response))
                    break
        except Exception as e:
            logger.exception("Failed to process message:\n{}".format(e))
        else:
            logger.info("Done processing message")

    @classmethod
    def load(cls,
             path,  # type: Text
<<<<<<< HEAD
             core_host,  # type: Text
             auth_token=None,  # type: Optional[Text]
             action_factory=None,  # type: Optional[Text]
             max_retries=5,  # type: int
             upload_model=True  # type: bool
=======
             core_endpoint,  # type: EndpointConfig
             nlg_endpoint=None,  # type: EndpointConfig
             action_factory=None  # type: Optional[Text]
>>>>>>> 1e00dae2
             ):
        # type: (...) -> RemoteAgent

        if isinstance(core_endpoint, string_types):
            raise Exception("This API has changed. Instead of passing in a url "
                            "for Rasa Core, you now need to pass in an "
                            "instance of 'EndpointConfig'. "
                            "(from rasa_core.utils import EndpointConfig )")

        domain = TemplateDomain.load(os.path.join(path, "domain.yml"),
                                     action_factory)

<<<<<<< HEAD
        core_client = RasaCoreClient(core_host, auth_token)

        if upload_model:
            core_client.upload_model(path, max_retries=max_retries)
=======
        core_client = RasaCoreClient(core_endpoint)
        core_client.upload_model(path, max_retries=5)
>>>>>>> 1e00dae2

        return RemoteAgent(domain, core_client, nlg_endpoint)<|MERGE_RESOLUTION|>--- conflicted
+++ resolved
@@ -195,17 +195,12 @@
     """A special agent that is connected to a model running on another server.
     """
 
-<<<<<<< HEAD
-    def __init__(self, domain, core_client):
-        # type: (Optional[Union[Text, Domain]], RasaCoreClient) -> None
-=======
     def __init__(
             self,
             domain,  # type: Union[Text, Domain]
             core_client,  # type: RasaCoreClient
             nlg_endpoint  # type: Optional[EndpointConfig]
     ):
->>>>>>> 1e00dae2
         self.domain = domain
         self.core_client = core_client
         self.nlg = NaturalLanguageGenerator.create(nlg_endpoint, self.domain)
@@ -287,17 +282,10 @@
     @classmethod
     def load(cls,
              path,  # type: Text
-<<<<<<< HEAD
-             core_host,  # type: Text
-             auth_token=None,  # type: Optional[Text]
-             action_factory=None,  # type: Optional[Text]
-             max_retries=5,  # type: int
-             upload_model=True  # type: bool
-=======
              core_endpoint,  # type: EndpointConfig
              nlg_endpoint=None,  # type: EndpointConfig
-             action_factory=None  # type: Optional[Text]
->>>>>>> 1e00dae2
+             action_factory=None,  # type: Optional[Text]
+             max_retries=5  # type: int
              ):
         # type: (...) -> RemoteAgent
 
@@ -310,14 +298,7 @@
         domain = TemplateDomain.load(os.path.join(path, "domain.yml"),
                                      action_factory)
 
-<<<<<<< HEAD
-        core_client = RasaCoreClient(core_host, auth_token)
-
-        if upload_model:
-            core_client.upload_model(path, max_retries=max_retries)
-=======
         core_client = RasaCoreClient(core_endpoint)
-        core_client.upload_model(path, max_retries=5)
->>>>>>> 1e00dae2
+        core_client.upload_model(path, max_retries=max_retries)
 
         return RemoteAgent(domain, core_client, nlg_endpoint)