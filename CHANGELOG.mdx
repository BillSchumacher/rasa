--- conflicted
+++ resolved
@@ -16,31 +16,9 @@
 
 <!-- TOWNCRIER -->
 
-<<<<<<< HEAD
-## [3.3.6] - 2023-03-09
-                       
-Rasa 3.3.6 (2023-03-09)                        
-### Bugfixes
-- [#12103](https://github.com/rasahq/rasa/issues/12103): Fixes the bug when a slot (with `from_intent` mapping which contains no input for `intent` parameter) will no longer fill for any intent that is not under the `not_intent` parameter.
-- [#12117](https://github.com/rasahq/rasa/issues/12117): Fix validation metrics calculation when batch_size is dynamic.
-
-
-## [3.3.5] - 2023-02-21                          
-
-No significant changes.
-
-
-## [3.3.4] - 2023-02-14
-                       
-Rasa 3.3.4 (2023-02-14)                        
-### Improvements
-- [#11996](https://github.com/rasahq/rasa/issues/11996): Add capability to send compressed body in HTTP request to action server.
-  Use COMPRESS_ACTION_SERVER_REQUEST=True to turn the feature on.
-- [#12001](https://github.com/rasahq/rasa/issues/12001): Add support for custom RulePolicy.
-=======
 ## [3.4.4] - 2023-02-17
-                       
-Rasa 3.4.4 (2023-02-17)                        
+
+Rasa 3.4.4 (2023-02-17)
 ### Improvements
 - [#11997](https://github.com/rasahq/rasa/issues/11997): Add capability to send compressed body in HTTP request to action server.
   Use COMPRESS_ACTION_SERVER_REQUEST=True to turn the feature on.
@@ -50,8 +28,8 @@
 
 
 ## [3.4.3] - 2023-02-14
-                       
-Rasa 3.4.3 (2023-02-14)                        
+
+Rasa 3.4.3 (2023-02-14)
 ### Improvements
 - [#12001](https://github.com/rasahq/rasa/issues/12001): Add support for custom RulePolicy.
 - [#12013](https://github.com/rasahq/rasa/issues/12013): Add capability to select which custom actions should receive domain when they are invoked.
@@ -65,8 +43,8 @@
 
 
 ## [3.4.2] - 2023-01-27
-                       
-Rasa 3.4.2 (2023-01-27)                        
+
+Rasa 3.4.2 (2023-01-27)
 ### Bugfixes
 - [#11926](https://github.com/rasahq/rasa/issues/11926): Decision to publish docs should not consider next major and minor alpha release versions.
 - [#11968](https://github.com/rasahq/rasa/issues/11968): Exit training/running Rasa model when SpaCy runtime version is not compatible with the specified SpaCy model version.
@@ -79,8 +57,8 @@
 
 
 ## [3.4.1] - 2023-01-19
-                       
-Rasa 3.4.1 (2023-01-19)                        
+
+Rasa 3.4.1 (2023-01-19)
 ### Bugfixes
 - [#11923](https://github.com/rasahq/rasa/issues/11923): Changed categorical slot comparison to be case insensitive.
 - [#11929](https://github.com/rasahq/rasa/issues/11929): Exit training when transformer_size is not divisible by the number_of_attention_heads parameter and update the transformer documentations.
@@ -90,8 +68,8 @@
 
 
 ## [3.4.0] - 2022-12-14
-                       
-Rasa 3.4.0 (2022-12-14)                        
+
+Rasa 3.4.0 (2022-12-14)
 ### Features
 - [#11087](https://github.com/rasahq/rasa/issues/11087): Add metadata to Websocket channel. Messages can now include a `metadata` object which will be included as metadata to Rasa.  The metadata can be supplied on a user configurable key with the `metadata_key` setting in the `socketio` section of the `credentials.yml`.
 
@@ -100,17 +78,11 @@
 - [#11765](https://github.com/rasahq/rasa/issues/11765): Replace `kafka-python` dependency with `confluent-kafka` async Producer API.
 - [#11773](https://github.com/rasahq/rasa/issues/11773): Add support for Python 3.10 version.
 - [#2546](https://github.com/rasahq/rasa/issues/2546): Added CLI option `--logging-config-file` to enable configuration of custom logs formatting.
->>>>>>> 196a8ede
 
 ### Bugfixes
 - [#11869](https://github.com/rasahq/rasa/issues/11869): Implements a new CLI option `--jwt-private-key` required to have complete support for asymmetric algorithms as specified
   originally in the docs.
-<<<<<<< HEAD
-- [#11926](https://github.com/rasahq/rasa/issues/11926): Decision to publish docs should not consider next major and minor alpha release versions.
-
-
-## [3.3.3] - 2022-12-01                         
-=======
+
 
 ### Improved Documentation
 - [#11766](https://github.com/rasahq/rasa/issues/11766): Clarify in the documentation how to write testing stories if a user presses a button with payload.
@@ -119,9 +91,29 @@
 ### Miscellaneous internal changes
 - [#11742](https://github.com/rasahq/rasa/issues/11742), [#11800](https://github.com/rasahq/rasa/issues/11800), [#11817](https://github.com/rasahq/rasa/issues/11817), [#11877](https://github.com/rasahq/rasa/issues/11877)
 
+## [3.3.6] - 2023-03-09
+
+Rasa 3.3.6 (2023-03-09)                        
+### Bugfixes
+- [#12103](https://github.com/rasahq/rasa/issues/12103): Fixes the bug when a slot (with `from_intent` mapping which contains no input for `intent` parameter) will no longer fill for any intent that is not under the `not_intent` parameter.
+- [#12117](https://github.com/rasahq/rasa/issues/12117): Fix validation metrics calculation when batch_size is dynamic.
+
+
+## [3.3.5] - 2023-02-21                          
+
+No significant changes.
+
+
+## [3.3.4] - 2023-02-14
+
+Rasa 3.3.4 (2023-02-14)                        
+### Improvements
+- [#11996](https://github.com/rasahq/rasa/issues/11996): Add capability to send compressed body in HTTP request to action server.
+Use COMPRESS_ACTION_SERVER_REQUEST=True to turn the feature on.
+- [#12001](https://github.com/rasahq/rasa/issues/12001): Add support for custom RulePolicy.
 
 ## [3.3.3] - 2022-12-01
->>>>>>> 196a8ede
+
 ### Bugfixes
 - [#11792](https://github.com/rasahq/rasa/issues/11792): Bypass Windows path length restrictions upon saving and reading a model archive in `rasa.engine.storage.LocalModelStorage`.
 
