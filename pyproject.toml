--- conflicted
+++ resolved
@@ -9,11 +9,7 @@
 
 [tool.poetry]
 name = "rasa"
-<<<<<<< HEAD
-version = "3.4.9"
-=======
 version = "3.5.4"
->>>>>>> fb1a806e
 description = "Open source machine learning framework to automate text- and voice-based conversations: NLU, dialogue management, connect to Slack, Facebook, and more - Create chatbots and voice assistants"
 authors = [ "Rasa Technologies GmbH <hi@rasa.com>",]
 maintainers = [ "Tom Bocklisch <tom@rasa.com>",]
@@ -96,13 +92,8 @@
 requests = "^2.23"
 matplotlib = ">=3.1,<3.6"
 attrs = ">=19.3,<22.2"
-<<<<<<< HEAD
-jsonpickle = ">=1.3,<2.3"
-redis = "4.4.3"
-=======
 jsonpickle = ">=1.3,<3.1"
 redis = ">=4.5.3, <5.0"
->>>>>>> fb1a806e
 absl-py = ">=0.9,<1.4"
 apscheduler = ">=3.6,<3.10"
 tqdm = "^4.31"
@@ -125,10 +116,7 @@
 sanic = "~21.12"
 sanic-cors = "~2.0.0"
 sanic-jwt = "^1.6.0"
-<<<<<<< HEAD
-=======
 sanic-routing = "^0.7.2"
->>>>>>> fb1a806e
 websockets = ">=10.0,<11.0"
 cloudpickle = ">=1.2,<2.3"
 aiohttp = ">=3.6,!=3.7.4.post0,<3.9"
@@ -147,15 +135,9 @@
 ujson = ">=1.35,<6.0"
 regex = ">=2020.6,<2022.11"
 joblib = ">=0.15.1,<1.3.0"
-<<<<<<< HEAD
-sentry-sdk = ">=0.17.0,<1.12.0"
-aio-pika = ">=6.7.1,<8.2.4"
-aiogram = "<2.24"
-=======
 sentry-sdk = ">=0.17.0,<1.15.0"
 aio-pika = ">=6.7.1,<8.2.4"
 aiogram = "<2.26"
->>>>>>> fb1a806e
 typing-extensions = ">=4.1.1,<5.0.0"
 typing-utils = "^0.1.0"
 tarsafe = ">=0.0.3,<0.0.5"
@@ -343,8 +325,5 @@
 branch = "fix_signal_issue"
 
 [tool.poetry.group.dev.dependencies]
-<<<<<<< HEAD
-=======
 ruff = "^0.0.255"
->>>>>>> fb1a806e
 docker = "^6.0.1"