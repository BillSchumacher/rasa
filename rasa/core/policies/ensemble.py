--- conflicted
+++ resolved
@@ -629,7 +629,6 @@
 
         return self._pick_best_policy(predictions)
 
-<<<<<<< HEAD
     @staticmethod
     def _get_prediction(
         policy: Policy,
@@ -674,45 +673,6 @@
             )
 
         return prediction
-=======
-    def _fallback_after_listen(
-        self, domain: Domain, prediction: PolicyPrediction
-    ) -> PolicyPrediction:
-        """Triggers fallback if `action_listen` is predicted after a user utterance.
-
-        This is done on the condition that:
-        - a fallback policy is present,
-        - we received a user message and the predicted action is `action_listen`
-          by a policy other than the `MemoizationPolicy` or one of its subclasses.
-
-        Args:
-            domain: the :class:`rasa.shared.core.domain.Domain`
-            prediction: The winning prediction.
-
-        Returns:
-            The prediction for the next action.
-        """
-        fallback_idx_policy = [
-            (i, p) for i, p in enumerate(self.policies) if isinstance(p, FallbackPolicy)
-        ]
-
-        if not fallback_idx_policy:
-            return prediction
-
-        fallback_idx, fallback_policy = fallback_idx_policy[0]
-
-        logger.debug(
-            f"Action '{ACTION_LISTEN_NAME}' was predicted after "
-            f"a user message using {prediction.policy_name}. Predicting "
-            f"fallback action: {fallback_policy.fallback_action_name}"
-        )
-
-        return PolicyPrediction(
-            fallback_policy.fallback_scores(domain),
-            f"policy_{fallback_idx}_{type(fallback_policy).__name__}",
-            FALLBACK_POLICY_PRIORITY,
-        )
->>>>>>> 98962cf1
 
     def probabilities_using_best_policy(
         self,
