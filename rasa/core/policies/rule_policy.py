--- conflicted
+++ resolved
@@ -1,9 +1,5 @@
 import logging
-<<<<<<< HEAD
-from typing import List, Dict, Text, Optional, Any, Set, TYPE_CHECKING, Union
-=======
-from typing import List, Dict, Text, Optional, Any, Set, TYPE_CHECKING, Tuple
->>>>>>> 3fcdd9eb
+from typing import Any, List, Dict, Text, Optional, Set, Tuple, TYPE_CHECKING, Union
 
 from tqdm import tqdm
 import numpy as np
