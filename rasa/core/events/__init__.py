--- conflicted
+++ resolved
@@ -145,14 +145,7 @@
         return [cls(parameters.get("timestamp"), parameters.get("metadata"))]
 
     def as_dict(self) -> Dict[Text, Any]:
-<<<<<<< HEAD
-        d = {
-            "event": self.type_name,
-            "timestamp": self.timestamp,
-        }
-=======
         d = {"event": self.type_name, "timestamp": self.timestamp}
->>>>>>> 9b937d87
 
         if self.metadata:
             d["metadata"] = self.metadata
@@ -596,11 +589,7 @@
 
     def __init__(
         self,
-<<<<<<< HEAD
         intent: Text,
-=======
-        action_name: Text,
->>>>>>> 9b937d87
         trigger_date_time: datetime,
         name: Optional[Text] = None,
         kill_on_user_message: bool = True,
@@ -642,17 +631,8 @@
         else:
             return self.name == other.name
 
-<<<<<<< HEAD
-    def __str__(self):
+    def __str__(self) -> str:
         return f"ReminderScheduled(intent: {self.intent}, trigger_date: {self.trigger_date_time}, name: {self.name})"
-=======
-    def __str__(self) -> str:
-        return (
-            "ReminderScheduled("
-            "action: {}, trigger_date: {}, name: {}"
-            ")".format(self.action_name, self.trigger_date_time, self.name)
-        )
->>>>>>> 9b937d87
 
     def _data_obj(self) -> Dict[Text, Any]:
         return {
@@ -697,11 +677,7 @@
 
     def __init__(
         self,
-<<<<<<< HEAD
         intent: Text,
-=======
-        action_name: Text,
->>>>>>> 9b937d87
         timestamp: Optional[int] = None,
         metadata: Optional[Dict[Text, Any]] = None,
     ):
@@ -714,32 +690,19 @@
         self.intent = intent
         super().__init__(timestamp, metadata)
 
-<<<<<<< HEAD
-    def __hash__(self):
+    def __hash__(self) -> int:
         return hash(self.intent)
-=======
-    def __hash__(self) -> int:
-        return hash(self.action_name)
->>>>>>> 9b937d87
 
     def __eq__(self, other) -> bool:
         return isinstance(other, ReminderCancelled)
 
-<<<<<<< HEAD
-    def __str__(self):
+    def __str__(self) -> Text:
         return f"ReminderCancelled(intent: {self.intent})"
 
-    def as_story_string(self):
+    def as_story_string(self) -> Text:
         props = json.dumps(
             {"intent": self.intent}
         )
-=======
-    def __str__(self) -> Text:
-        return f"ReminderCancelled(action: {self.action_name})"
-
-    def as_story_string(self) -> Text:
-        props = json.dumps({"action": self.action_name})
->>>>>>> 9b937d87
         return f"{self.type_name}{props}"
 
     @classmethod
