--- conflicted
+++ resolved
@@ -1283,32 +1283,9 @@
 
     def _prepare_sequence_layers(self, name: Text) -> None:
         self._prepare_input_layers(name)
-<<<<<<< HEAD
-
-        if self.config[NUM_TRANSFORMER_LAYERS] > 0:
-            self._tf_layers[f"{name}_transformer"] = TransformerEncoder(
-                self.config[NUM_TRANSFORMER_LAYERS],
-                self.config[TRANSFORMER_SIZE],
-                self.config[NUM_HEADS],
-                self.config[TRANSFORMER_SIZE] * 4,
-                self.config[REGULARIZATION_CONSTANT],
-                dropout_rate=self.config[DROP_RATE],
-                attention_dropout_rate=self.config[DROP_RATE_ATTENTION],
-                sparsity=self.config[WEIGHT_SPARSITY],
-                unidirectional=self.config[UNIDIRECTIONAL_ENCODER],
-                use_key_relative_position=self.config[KEY_RELATIVE_ATTENTION],
-                use_value_relative_position=self.config[VALUE_RELATIVE_ATTENTION],
-                max_relative_position=self.config[MAX_RELATIVE_POSITION],
-                name=f"{name}_encoder",
-            )
-        else:
-            # create lambda so that it can be used later without the check
-            self._tf_layers[f"{name}_transformer"] = lambda x, mask, training: x, None  # ToDo: is it ok to return None for attention_weights as second argument?
-=======
         self._prepare_transformer_layer(
             name, self.config[DROP_RATE], self.config[DROP_RATE_ATTENTION]
         )
->>>>>>> 7b4d6bf7
 
     def _prepare_mask_lm_layers(self, name: Text) -> None:
         self._tf_layers[f"{name}_input_mask"] = layers.InputMask()
@@ -1495,11 +1472,7 @@
             transformer_inputs = inputs
             lm_mask_bool = None
 
-<<<<<<< HEAD
-        outputs, attention_weights = self._tf_layers[f"{name}_transformer"](
-=======
-        outputs = self._tf_layers[f"transformer.{name}"](
->>>>>>> 7b4d6bf7
+        outputs, attention_weights = self._tf_layers[f"transformer.{name}"](
             transformer_inputs, 1 - mask, self._training
         )
 
