import logging

import numpy as np
import os
import pickle
import scipy.sparse
import warnings

from typing import Any, Dict, List, Optional, Text, Tuple, Union, Callable

from rasa.nlu.extractors import EntityExtractor
from rasa.nlu.test import determine_token_labels
from rasa.nlu.tokenizers.tokenizer import Token
from rasa.nlu.classifiers import LABEL_RANKING_LENGTH
from rasa.nlu.components import any_of

from rasa.utils import train_utils
from rasa.utils import tf_layers
from rasa.utils import tf_models
from rasa.nlu.constants import (
    INTENT_ATTRIBUTE,
    TEXT_ATTRIBUTE,
    ENTITIES_ATTRIBUTE,
    SPARSE_FEATURE_NAMES,
    DENSE_FEATURE_NAMES,
    TOKENS_NAMES,
)
from rasa.utils.tf_model_data import RasaModelData, DataSignature

import tensorflow as tf
import tensorflow_addons as tfa


logger = logging.getLogger(__name__)

from rasa.nlu.config import RasaNLUModelConfig
from rasa.nlu.training_data import TrainingData
from rasa.nlu.model import Metadata
from rasa.nlu.training_data import Message


shapes, types = None, None

# constants
HIDDEN_LAYERS_SIZES_TEXT = "hidden_layers_sizes_text"
HIDDEN_LAYERS_SIZES_LABEL = "hidden_layers_sizes_label"
SHARE_HIDDEN_LAYERS = "share_hidden_layers"
TRANSFORMER_SIZE = "transformer_size"
NUM_TRANSFORMER_LAYERS = "number_of_transformer_layers"
NUM_HEADS = "number_of_attention_heads"
POS_ENCODING = "positional_encoding"
MAX_SEQ_LENGTH = "maximum_sequence_length"
BATCH_SIZES = "batch_sizes"
BATCH_STRATEGY = "batch_strategy"
EPOCHS = "epochs"
RANDOM_SEED = "random_seed"
LEARNING_RATE = "learning_rate"
DENSE_DIM = "dense_dimensions"
EMBED_DIM = "embedding_dimension"
NUM_NEG = "number_of_negative_examples"
SIMILARITY_TYPE = "similarity_type"
LOSS_TYPE = "loss_type"
MU_POS = "maximum_positive_similarity"
MU_NEG = "maximum_negative_similarity"
USE_MAX_SIM_NEG = "use_maximum_negative_similarity"
SCALE_LOSS = "scale_loss"
C2 = "l2_regularization"
C_EMB = "c_emb"
DROPRATE = "droprate"
UNIDIRECTIONAL_ENCODER = "unidirectional_encoder"
EVAL_NUM_EPOCHS = "evaluate_every_number_of_epochs"
EVAL_NUM_EXAMPLES = "evaluate_on_number_of_examples"
INTENT_CLASSIFICATION = "perform_intent_classification"
ENTITY_RECOGNITION = "perform_entity_recognition"
MASKED_LM = "use_masked_language_model"
SPARSE_INPUT_DROPOUT = "use_sparse_input_dropout"


class EmbeddingIntentClassifier(EntityExtractor):
    """label classifier using supervised embeddings.

    The embedding intent classifier embeds user inputs
    and intent labels into the same space.
    Supervised embeddings are trained by maximizing similarity between them.
    It also provides rankings of the labels that did not "win".

    The embedding intent classifier needs to be preceded by
    a featurizer in the pipeline.
    This featurizer creates the features used for the embeddings.
    It is recommended to use ``CountVectorsFeaturizer`` that
    can be optionally preceded by ``SpacyNLP`` and ``SpacyTokenizer``.

    Based on the starspace idea from: https://arxiv.org/abs/1709.03856.
    However, in this implementation the `mu` parameter is treated differently
    and additional hidden layers are added together with dropout.
    """

    provides = ["intent", "intent_ranking", "entities"]

    requires = [
        any_of(
            DENSE_FEATURE_NAMES[TEXT_ATTRIBUTE], SPARSE_FEATURE_NAMES[TEXT_ATTRIBUTE]
        )
    ]

    # default properties (DOC MARKER - don't remove)
    defaults = {
        # nn architecture
        # sizes of hidden layers before the embedding layer for input words
        # the number of hidden layers is thus equal to the length of this list
        HIDDEN_LAYERS_SIZES_TEXT: [],
        # sizes of hidden layers before the embedding layer for intent labels
        # the number of hidden layers is thus equal to the length of this list
        HIDDEN_LAYERS_SIZES_LABEL: [],
        # Whether to share the hidden layer weights between input words and labels
        SHARE_HIDDEN_LAYERS: False,
        # number of units in transformer
        TRANSFORMER_SIZE: 256,
        # number of transformer layers
        NUM_TRANSFORMER_LAYERS: 2,
        # number of attention heads in transformer
        NUM_HEADS: 4,
        # type of positional encoding in transformer
        POS_ENCODING: "timing",  # string 'timing' or 'emb'
        # max sequence length if pos_encoding='emb'
        MAX_SEQ_LENGTH: 256,
        # training parameters
        # initial and final batch sizes - batch size will be
        # linearly increased for each epoch
        BATCH_SIZES: [64, 256],
        # how to create batches
        BATCH_STRATEGY: "balanced",  # string 'sequence' or 'balanced'
        # number of epochs
        EPOCHS: 300,
        # set random seed to any int to get reproducible results
        RANDOM_SEED: None,
        # optimizer
        LEARNING_RATE: 0.001,
        # embedding parameters
        # default dense dimension used if no dense features are present
        DENSE_DIM: {"text": 512, "label": 20},
        # dimension size of embedding vectors
        EMBED_DIM: 20,
        # the type of the similarity
        NUM_NEG: 20,
        # flag if minimize only maximum similarity over incorrect actions
        SIMILARITY_TYPE: "auto",  # string 'auto' or 'cosine' or 'inner'
        # the type of the loss function
        LOSS_TYPE: "softmax",  # string 'softmax' or 'margin'
        # how similar the algorithm should try
        # to make embedding vectors for correct labels
        MU_POS: 0.8,  # should be 0.0 < ... < 1.0 for 'cosine'
        # maximum negative similarity for incorrect labels
        MU_NEG: -0.4,  # should be -1.0 < ... < 1.0 for 'cosine'
        # flag: if true, only minimize the maximum similarity for incorrect labels
        USE_MAX_SIM_NEG: True,
        # scale loss inverse proportionally to confidence of correct prediction
        SCALE_LOSS: True,
        # regularization parameters
        # the scale of L2 regularization
        C2: 0.002,
        # the scale of how critical the algorithm should be of minimizing the
        # maximum similarity between embeddings of different labels
        C_EMB: 0.8,
        # dropout rate for rnn
        DROPRATE: 0.2,
        # use a unidirectional or bidirectional encoder
        UNIDIRECTIONAL_ENCODER: True,
        # visualization of accuracy
        # how often to calculate training accuracy
        EVAL_NUM_EPOCHS: 20,  # small values may hurt performance
        # how many examples to use for calculation of training accuracy
        EVAL_NUM_EXAMPLES: 0,  # large values may hurt performance
        # model config
        # if true intent classification is trained and intent predicted
        INTENT_CLASSIFICATION: True,
        # if true named entity recognition is trained and entities predicted
        ENTITY_RECOGNITION: True,
        MASKED_LM: False,
        SPARSE_INPUT_DROPOUT: False,
    }
    # end default properties (DOC MARKER - don't remove)

    # init helpers
    def _check_config_parameters(self) -> None:
        if (
            self.component_config[SHARE_HIDDEN_LAYERS]
            and self.component_config[HIDDEN_LAYERS_SIZES_TEXT]
            != self.component_config[HIDDEN_LAYERS_SIZES_LABEL]
        ):
            raise ValueError(
                "If hidden layer weights are shared,"
                "hidden_layer_sizes for text and label must coincide."
            )

        if self.component_config[SIMILARITY_TYPE] == "auto":
            if self.component_config[LOSS_TYPE] == "softmax":
                self.component_config[SIMILARITY_TYPE] = "inner"
            elif self.component_config[LOSS_TYPE] == "margin":
                self.component_config[SIMILARITY_TYPE] = "cosine"

        if self.component_config[EVAL_NUM_EPOCHS] < 1:
            self.component_config[EVAL_NUM_EPOCHS] = self.component_config[EPOCHS]

    # package safety checks
    @classmethod
    def required_packages(cls) -> List[Text]:
        return ["tensorflow"]

    def __init__(
        self,
        component_config: Optional[Dict[Text, Any]] = None,
        inverted_label_dict: Optional[Dict[int, Text]] = None,
        inverted_tag_dict: Optional[Dict[int, Text]] = None,
        model: Optional[tf_models.RasaModel] = None,
        predict_func: Optional[Callable] = None,
        batch_tuple_sizes: Optional[Dict] = None,
        attention_weights: Optional[tf.Tensor] = None,
    ) -> None:
        """Declare instance variables with default values"""

        super().__init__(component_config)

        self._check_config_parameters()

        # transform numbers to labels
        self.inverted_label_dict = inverted_label_dict
        self.inverted_tag_dict = inverted_tag_dict

        self.model = model
        self.predict_func = predict_func

        # encode all label_ids with numbers
        self._label_data = None

        # keep the input tuple sizes in self.batch_in
        self.batch_tuple_sizes = batch_tuple_sizes

        # internal tf instances
        self._iterator = None
        self._train_op = None
        self._is_training = None

        # number of entity tags
        self.num_tags = 0

        self.attention_weights = attention_weights

        self._tf_config = train_utils.load_tf_config(self.component_config)

        self.model_data_example = None

    # training data helpers:
    @staticmethod
    def _create_label_id_dict(
        training_data: TrainingData, attribute: Text
    ) -> Dict[Text, int]:
        """Create label_id dictionary"""

        distinct_label_ids = {
            example.get(attribute) for example in training_data.intent_examples
        } - {None}
        return {
            label_id: idx for idx, label_id in enumerate(sorted(distinct_label_ids))
        }

    @staticmethod
    def _create_tag_id_dict(training_data: TrainingData) -> Dict[Text, int]:
        """Create label_id dictionary"""

        distinct_tag_ids = set(
            [
                e["entity"]
                for example in training_data.entity_examples
                for e in example.get(ENTITIES_ATTRIBUTE)
            ]
        ) - {None}

        tag_id_dict = {
            tag_id: idx for idx, tag_id in enumerate(sorted(distinct_tag_ids), 1)
        }
        tag_id_dict["O"] = 0

        return tag_id_dict

    @staticmethod
    def _find_example_for_label(
        label: Text, examples: List[Message], attribute: Text
    ) -> Optional[Message]:
        for ex in examples:
            if ex.get(attribute) == label:
                return ex
        return None

    @staticmethod
    def _find_example_for_tag(
        tag: Text, examples: List[Message], attribute: Text
    ) -> Optional[Message]:
        for ex in examples:
            for e in ex.get(attribute):
                if e["entity"] == tag:
                    return ex
        return None

    @staticmethod
    def _check_labels_features_exist(
        labels_example: List[Message], attribute: Text
    ) -> bool:
        """Check if all labels have features set"""

        for label_example in labels_example:
            if (
                label_example.get(SPARSE_FEATURE_NAMES[attribute]) is None
                and label_example.get(DENSE_FEATURE_NAMES[attribute]) is None
            ):
                return False
        return True

    @staticmethod
    def _extract_and_add_features(
        message: Message, attribute: Text
    ) -> Tuple[Optional[scipy.sparse.spmatrix], Optional[np.ndarray]]:
        sparse_features = None
        dense_features = None

        if message.get(SPARSE_FEATURE_NAMES[attribute]) is not None:
            sparse_features = message.get(SPARSE_FEATURE_NAMES[attribute])

        if message.get(DENSE_FEATURE_NAMES[attribute]) is not None:
            dense_features = message.get(DENSE_FEATURE_NAMES[attribute])

        if sparse_features is not None and dense_features is not None:
            if sparse_features.shape[0] != dense_features.shape[0]:
                raise ValueError(
                    f"Sequence dimensions for sparse and dense features "
                    f"don't coincide in '{message.text}' for attribute '{attribute}'."
                )

        return sparse_features, dense_features

    def check_input_dimension_consistency(self, model_data: RasaModelData):
        if self.component_config[SHARE_HIDDEN_LAYERS]:
            num_text_features = model_data.get_feature_dimension("text_features")
            num_intent_features = model_data.get_feature_dimension("label_features")

            if num_text_features != num_intent_features:
                raise ValueError(
                    "If embeddings are shared "
                    "text features and label features "
                    "must coincide. Check the output dimensions of previous components."
                )

    def _extract_labels_precomputed_features(
        self, label_examples: List[Message], attribute: Text = INTENT_ATTRIBUTE
    ) -> List[np.ndarray]:
        """Collect precomputed encodings"""

        sparse_features = []
        dense_features = []

        for e in label_examples:
            _sparse, _dense = self._extract_and_add_features(e, attribute)
            if _sparse is not None:
                sparse_features.append(_sparse)
            if _dense is not None:
                dense_features.append(_dense)

        sparse_features = np.array(sparse_features)
        dense_features = np.array(dense_features)

        return [sparse_features, dense_features]

    @staticmethod
    def _compute_default_label_features(
        labels_example: List[Message],
    ) -> List[np.ndarray]:
        """Compute one-hot representation for the labels"""

        return [
            np.array(
                [
                    np.expand_dims(a, 0)
                    for a in np.eye(len(labels_example), dtype=np.float32)
                ]
            )
        ]

    def _create_label_data(
        self,
        training_data: TrainingData,
        label_id_dict: Dict[Text, int],
        attribute: Text,
    ) -> RasaModelData:
        """Create matrix with label_ids encoded in rows as bag of words.

        Find a training example for each label and get the encoded features
        from the corresponding Message object.
        If the features are already computed, fetch them from the message object
        else compute a one hot encoding for the label as the feature vector.
        """

        # Collect one example for each label
        labels_idx_example = []
        for label_name, idx in label_id_dict.items():
            label_example = self._find_example_for_label(
                label_name, training_data.intent_examples, attribute
            )
            labels_idx_example.append((idx, label_example))

        # Sort the list of tuples based on label_idx
        labels_idx_example = sorted(labels_idx_example, key=lambda x: x[0])
        labels_example = [example for (_, example) in labels_idx_example]

        # Collect features, precomputed if they exist, else compute on the fly
        if self._check_labels_features_exist(labels_example, attribute):
            features = self._extract_labels_precomputed_features(
                labels_example, attribute
            )
        else:
            features = self._compute_default_label_features(labels_example)

        label_data = RasaModelData()
        label_data.add_features("label_features", features)
        label_data.add_mask("label_mask", "label_features")

        return label_data

    def _use_default_label_features(self, label_ids: np.ndarray) -> List[np.ndarray]:
        return [
            np.array(
                [
                    self._label_data["label_features"][0][label_id]
                    for label_id in label_ids
                ]
            )
        ]

    def _create_model_data(
        self,
        training_data: List[Message],
        label_id_dict: Optional[Dict[Text, int]] = None,
        tag_id_dict: Optional[Dict[Text, int]] = None,
        label_attribute: Optional[Text] = None,
    ) -> RasaModelData:
        """Prepare data for training and create a SessionDataType object"""

        X_sparse = []
        X_dense = []
        Y_sparse = []
        Y_dense = []
        label_ids = []
        tag_ids = []

        for e in training_data:
            _sparse, _dense = self._extract_and_add_features(e, TEXT_ATTRIBUTE)
            if _sparse is not None:
                X_sparse.append(_sparse)
            if _dense is not None:
                X_dense.append(_dense)

            if e.get(label_attribute):
                _sparse, _dense = self._extract_and_add_features(e, label_attribute)
                if _sparse is not None:
                    Y_sparse.append(_sparse)
                if _dense is not None:
                    Y_dense.append(_dense)

                if label_id_dict:
                    label_ids.append(label_id_dict[e.get(label_attribute)])

            if self.component_config[ENTITY_RECOGNITION] and tag_id_dict:
                _tags = []
                for t in e.get(TOKENS_NAMES[TEXT_ATTRIBUTE]):
                    _tag = determine_token_labels(t, e.get(ENTITIES_ATTRIBUTE), None)
                    _tags.append(tag_id_dict[_tag])
                # transpose to have seq_len x 1
                tag_ids.append(np.array([_tags]).T)

        X_sparse = np.array(X_sparse)
        X_dense = np.array(X_dense)
        Y_sparse = np.array(Y_sparse)
        Y_dense = np.array(Y_dense)
        label_ids = np.array(label_ids)
        tag_ids = np.array(tag_ids)

        model_data = RasaModelData()
        model_data.add_features("text_features", [X_sparse, X_dense])
        model_data.add_features("label_features", [Y_sparse, Y_dense])
        if label_attribute and model_data.feature_not_exists("label_features"):
            # no label features are present, get default features from _label_data
            model_data.set(
                "label_features", self._use_default_label_features(label_ids)
            )

        # explicitly add last dimension to label_ids
        # to track correctly dynamic sequences
        model_data.add_features("label_ids", [np.expand_dims(label_ids, -1)])
        model_data.add_features("tag_ids", [tag_ids])

        model_data.add_mask("text_mask", "text_features")
        model_data.add_mask("label_mask", "label_features")

        return model_data

    # train helpers
    def preprocess_train_data(self, training_data: TrainingData) -> RasaModelData:
        """Prepares data for training.

        Performs sanity checks on training data, extracts encodings for labels.
        """
        label_id_dict = self._create_label_id_dict(
            training_data, attribute=INTENT_ATTRIBUTE
        )
        self.inverted_label_dict = {v: k for k, v in label_id_dict.items()}

        self._label_data = self._create_label_data(
            training_data, label_id_dict, attribute=INTENT_ATTRIBUTE
        )

        tag_id_dict = self._create_tag_id_dict(training_data)
        self.inverted_tag_dict = {v: k for k, v in tag_id_dict.items()}

        model_data = self._create_model_data(
            training_data.training_examples,
            label_id_dict,
            tag_id_dict,
            label_attribute=INTENT_ATTRIBUTE,
        )

        self.num_tags = len(self.inverted_tag_dict)

        self.check_input_dimension_consistency(model_data)

        return model_data

    @staticmethod
    def _check_enough_labels(model_data: RasaModelData) -> bool:
        return len(np.unique(model_data.get("label_ids"))) >= 2

    def train(
        self,
        training_data: TrainingData,
        cfg: Optional[RasaNLUModelConfig] = None,
        **kwargs: Any,
    ) -> None:
        """Train the embedding intent classifier on a data set."""

        logger.debug("Started training embedding classifier.")

        # set numpy random seed
        np.random.seed(self.component_config[RANDOM_SEED])

        model_data = self.preprocess_train_data(training_data)

        if self.component_config[INTENT_CLASSIFICATION]:
            possible_to_train = self._check_enough_labels(model_data)

            if not possible_to_train:
                logger.error(
                    "Can not train intent classifier. "
                    "Need at least 2 different classes. "
                    "Skipping training of classifier."
                )
                return

        # keep one example for persisting and loading
        self.model_data_example = {
            k: [v[:1] for v in vs] for k, vs in model_data.items()
        }

        # TODO set it in the model
        # set random seed
        tf.random.set_seed(self.component_config[RANDOM_SEED])

        model_data_signature = model_data.get_signature()

        self.model = DIET(
            model_data_signature,
            self._label_data,
            self.inverted_tag_dict,
            self.component_config,
        )

        self.model.fit(
            model_data,
            self.component_config[EPOCHS],
            self.component_config[BATCH_SIZES],
            self.component_config[EVAL_NUM_EXAMPLES],
            self.component_config[EVAL_NUM_EPOCHS],
            label_key="label_ids",
            batch_strategy=self.component_config[BATCH_STRATEGY],
            random_seed=self.component_config[RANDOM_SEED],
        )

    # process helpers
    def _predict(self, message: Message) -> Optional[Dict[Text, tf.Tensor]]:
        if self.model is None or self.predict_func is None:
            return

        # create session data from message and convert it into a batch of 1
        model_data = self._create_model_data([message])
        predict_dataset = model_data.as_tf_dataset(1, label_key="label_ids")
        batch_in = next(iter(predict_dataset))

        return self.predict_func(batch_in)

    def _predict_label(
        self, out: Dict[Text, tf.Tensor]
    ) -> Tuple[Dict[Text, Any], List[Dict[Text, Any]]]:
        """Predicts the intent of the provided message."""

        label = {"name": None, "confidence": 0.0}
        label_ranking = []

        if self.model is None:
            logger.error(
                "There is no trained tf.session: "
                "component is either not trained or "
                "didn't receive enough training data."
            )
            return label, label_ranking

        message_sim = out["i_scores"].numpy()

        message_sim = message_sim.flatten()  # sim is a matrix

        label_ids = message_sim.argsort()[::-1]
        message_sim[::-1].sort()
        message_sim = message_sim.tolist()

        # if X contains all zeros do not predict some label
        if label_ids.size > 0:
            label = {
                "name": self.inverted_label_dict[label_ids[0]],
                "confidence": message_sim[0],
            }

            ranking = list(zip(list(label_ids), message_sim))
            ranking = ranking[:LABEL_RANKING_LENGTH]
            label_ranking = [
                {"name": self.inverted_label_dict[label_idx], "confidence": score}
                for label_idx, score in ranking
            ]

        return label, label_ranking

    def _predict_entities(
        self, out: Dict[Text, tf.Tensor], message: Message
    ) -> List[Dict]:
        if self.model is None:
            logger.error(
                "There is no trained tf.session: "
                "component is either not trained or "
                "didn't receive enough training data"
            )
            return []

        # load tf graph and session
        predictions = out["e_ids"].numpy()

        tags = [self.inverted_tag_dict[p] for p in predictions[0]]

        entities = self._convert_tags_to_entities(
            message.text, message.get("tokens", []), tags
        )

        extracted = self.add_extractor_name(entities)
        entities = message.get("entities", []) + extracted

        return entities

    @staticmethod
    def _convert_tags_to_entities(
        text: Text, tokens: List[Token], tags: List[Text]
    ) -> List[Dict[Text, Any]]:
        entities = []
        last_tag = "O"
        for token, tag in zip(tokens, tags):
            if tag == "O":
                last_tag = tag
                continue

            # new tag found
            if last_tag != tag:
                entity = {
                    "entity": tag,
                    "start": token.start,
                    "end": token.end,
                    "extractor": "DIET",
                }
                entities.append(entity)

            # belongs to last entity
            elif last_tag == tag:
                entities[-1]["end"] = token.end

            last_tag = tag

        for entity in entities:
            entity["value"] = text[entity["start"] : entity["end"]]

        return entities

    def process(self, message: Message, **kwargs: Any) -> None:
        """Return the most likely label and its similarity to the input."""

        out = self._predict(message)

        if self.component_config[INTENT_CLASSIFICATION]:
            label, label_ranking = self._predict_label(out)

            message.set("intent", label, add_to_output=True)
            message.set("intent_ranking", label_ranking, add_to_output=True)

        if self.component_config[ENTITY_RECOGNITION]:
            entities = self._predict_entities(out, message)

            message.set("entities", entities, add_to_output=True)

    def persist(self, file_name: Text, model_dir: Text) -> Dict[Text, Any]:
        """Persist this model into the passed directory.

        Return the metadata necessary to load the model again.
        """

        if self.model is None:
            return {"file": None}

        tf_model_file = os.path.join(model_dir, file_name + ".tf_model")

        try:
            os.makedirs(os.path.dirname(tf_model_file))
        except OSError as e:
            # be happy if someone already created the path
            import errno

            if e.errno != errno.EEXIST:
                raise

        self.model.save_weights(tf_model_file, save_format="tf")

        with open(
            os.path.join(model_dir, file_name + ".model_data_example.pkl"), "wb"
        ) as f:
            pickle.dump(self.model_data_example, f)

        with open(os.path.join(model_dir, file_name + ".label_data.pkl"), "wb") as f:
            pickle.dump(self._label_data, f)

        with open(
            os.path.join(model_dir, file_name + ".inv_label_dict.pkl"), "wb"
        ) as f:
            pickle.dump(self.inverted_label_dict, f)

        with open(os.path.join(model_dir, file_name + ".inv_tag_dict.pkl"), "wb") as f:
            pickle.dump(self.inverted_tag_dict, f)

        with open(os.path.join(model_dir, file_name + ".tf_config.pkl"), "wb") as f:
            pickle.dump(self._tf_config, f)

        with open(
            os.path.join(model_dir, file_name + ".batch_tuple_sizes.pkl"), "wb"
        ) as f:
            pickle.dump(self.batch_tuple_sizes, f)

        return {"file": file_name}

    @classmethod
    def load(
        cls,
        meta: Dict[Text, Any],
        model_dir: Text = None,
        model_metadata: "Metadata" = None,
        cached_component: Optional["EmbeddingIntentClassifier"] = None,
        **kwargs: Any,
    ) -> "EmbeddingIntentClassifier":
        """Loads the trained model from the provided directory."""

        if not model_dir or not meta.get("file"):
            warnings.warn(
                f"Failed to load nlu model. "
                f"Maybe path '{os.path.abspath(model_dir)}' doesn't exist."
            )
            return cls(component_config=meta)

        file_name = meta.get("file")
        tf_model_file = os.path.join(model_dir, file_name + ".tf_model")

        # with open(os.path.join(model_dir, file_name + ".tf_config.pkl"), "rb") as f:
        #    _tf_config = pickle.load(f)

        with open(
            os.path.join(model_dir, file_name + ".model_data_example.pkl"), "rb"
        ) as f:
            model_data_example = RasaModelData(pickle.load(f))

        with open(os.path.join(model_dir, file_name + ".label_data.pkl"), "rb") as f:
            label_data = pickle.load(f)

        with open(
            os.path.join(model_dir, file_name + ".inv_label_dict.pkl"), "rb"
        ) as f:
            inv_label_dict = pickle.load(f)

        with open(os.path.join(model_dir, file_name + ".inv_tag_dict.pkl"), "rb") as f:
            inv_tag_dict = pickle.load(f)

        with open(
            os.path.join(model_dir, file_name + ".batch_tuple_sizes.pkl"), "rb"
        ) as f:
            batch_tuple_sizes = pickle.load(f)

        if meta[SIMILARITY_TYPE] == "auto":
            if meta[LOSS_TYPE] == "softmax":
                meta[SIMILARITY_TYPE] = "inner"
            elif meta[LOSS_TYPE] == "margin":
                meta[SIMILARITY_TYPE] = "cosine"

        model = DIET(model_data_example.get_signature(), label_data, inv_tag_dict, meta)

        logger.debug("Loading the model ...")
        model.fit(
            model_data_example,
            1,
            1,
            0,
            0,
            label_key="label_ids",
            batch_strategy=meta[BATCH_STRATEGY],
            silent=True,
            eager=True,
        )
        model.load_weights(tf_model_file)

        # build the graph for prediction
        model.set_training_phase(False)
        model_data = RasaModelData(
            {k: vs for k, vs in model_data_example.items() if "text" in k}
        )
        model.data_signature = model_data.get_signature()
        model.build_for_predict(model_data)

        predict_dataset = model_data.as_tf_dataset(
            1, label_key="label_ids", batch_strategy="sequence", shuffle=False
        )
        predict_func = tf.function(
            func=model.predict, input_signature=[predict_dataset.element_spec]
        )
        batch_in = next(iter(predict_dataset))
        predict_func(batch_in)
        logger.debug("Finished loading the model.")

        return cls(
            component_config=meta,
            inverted_label_dict=inv_label_dict,
            inverted_tag_dict=inv_tag_dict,
            model=model,
            predict_func=predict_func,
            batch_tuple_sizes=batch_tuple_sizes,
        )


class DIET(tf_models.RasaModel):
    @staticmethod
    def _create_sparse_dense_layer(
        data_signature: List[DataSignature],
        name: Text,
        reg_lambda: float,
        dense_dim: int,
    ) -> Optional[tf_layers.DenseForSparse]:

        sparse = False
        for is_sparse, shape in data_signature:
            if is_sparse:
                sparse = is_sparse
            else:
                # if dense features are present
                # use the feature dimension of the dense features
                dense_dim = shape[-1]

        if sparse:
            return tf_layers.DenseForSparse(
                units=dense_dim, reg_lambda=reg_lambda, name=name
            )

    @staticmethod
    def _input_dim(data_signature: List[DataSignature], dense_dim: int) -> int:

        for is_sparse, shape in data_signature:
            if not is_sparse:
                # if dense features are present
                # use the feature dimension of the dense features
                dense_dim = shape[-1]
                break

        return dense_dim * len(data_signature)

    def __init__(
        self,
        data_signature: Dict[Text, List[DataSignature]],
        label_data: RasaModelData,
        inverted_tag_dict: Dict[int, Text],
        config: Dict[Text, Any],
    ) -> None:
        super(DIET, self).__init__(name="DIET")

        # data
        self.data_signature = data_signature
        label_batch = label_data.prepare_batch()
        self.tf_label_data = train_utils.batch_to_model_data_format(
            label_batch, label_data.get_signature()
        )
        self._num_tags = len(inverted_tag_dict)

        self.config = config

        # tf objects
        self._prepare_layers()

        # tf tensors
        self.training = tf.ones((), tf.bool)

        # tf training
        self._optimizer = tf.keras.optimizers.Adam(config[LEARNING_RATE])
        self.entity_f1 = tfa.metrics.F1Score(
            num_classes=self._num_tags - 1,  # `0` prediction is not a prediction
            average="micro",
        )

        # persist
        self.all_labels_embed = None
        self.batch_tuple_sizes = None

    def _prepare_layers(self) -> None:
        self._sparse_dropout = tf_layers.SparseDropout(rate=self.config[DROPRATE])

        self._sparse_to_dense = {
            "text": self._create_sparse_dense_layer(
                self.data_signature["text_features"],
                "text",
                self.config[C2],
                self.config[DENSE_DIM]["text"],
            ),
            "label": self._create_sparse_dense_layer(
                self.data_signature["label_features"],
                "label",
                self.config[C2],
                self.config[DENSE_DIM]["label"],
            ),
        }

        self._ffnn = {
            "text": tf_layers.ReluFfn(
                self.config[HIDDEN_LAYERS_SIZES_TEXT],
                self.config[DROPRATE],
                self.config[C2],
                "text_intent" if self.config[SHARE_HIDDEN_LAYERS] else "text",
            ),
            "label": tf_layers.ReluFfn(
                self.config[HIDDEN_LAYERS_SIZES_LABEL],
                self.config[DROPRATE],
                self.config[C2],
                "text_intent" if self.config[SHARE_HIDDEN_LAYERS] else "label",
            ),
        }

        if self.config[NUM_TRANSFORMER_LAYERS] > 0:
            self._transformer = tf_layers.TransformerEncoder(
                self.config[NUM_TRANSFORMER_LAYERS],
                self.config[TRANSFORMER_SIZE],
                self.config[NUM_HEADS],
                self.config[TRANSFORMER_SIZE] * 4,
                self.config[MAX_SEQ_LENGTH],
                self.config[C2],
                self.config[DROPRATE],
                self.config[UNIDIRECTIONAL_ENCODER],
                name="text_encoder",
            )
        else:
            self._transformer = lambda x, mask, training: x

        self._embed = {}

        self.train_metrics = {"t_loss": tf.keras.metrics.Mean(name="t_loss")}
        self.eval_metrics = {"val_t_loss": tf.keras.metrics.Mean(name="val_t_loss")}

        if self.config[MASKED_LM]:
            self._input_mask = tf_layers.InputMask()
            self._embed["text_mask"] = tf_layers.Embed(
                self.config[EMBED_DIM],
                self.config[C2],
                "text_mask",
                self.config[SIMILARITY_TYPE],
            )
            self._embed["text_token"] = tf_layers.Embed(
                self.config[EMBED_DIM],
                self.config[C2],
                "text_token",
                self.config[SIMILARITY_TYPE],
            )
            self._loss_mask = tf_layers.DotProductLoss(
                self.config[NUM_NEG],
                self.config[LOSS_TYPE],
                self.config[MU_POS],
                self.config[MU_NEG],
                self.config[USE_MAX_SIM_NEG],
                self.config[C_EMB],
                self.config[SCALE_LOSS],
            )
            self.train_metrics["m_loss"] = tf.keras.metrics.Mean(name="m_loss")
            self.train_metrics["m_acc"] = tf.keras.metrics.Mean(name="m_acc")
            self.eval_metrics["val_m_loss"] = tf.keras.metrics.Mean(name="val_m_loss")
            self.eval_metrics["val_m_acc"] = tf.keras.metrics.Mean(name="val_m_acc")
        else:
            self._input_mask = None
            self._loss_mask = None

        if self.config[INTENT_CLASSIFICATION]:
            self._embed["text"] = tf_layers.Embed(
                self.config[EMBED_DIM],
                self.config[C2],
                "text",
                self.config[SIMILARITY_TYPE],
            )
            self._embed["label"] = tf_layers.Embed(
                self.config[EMBED_DIM],
                self.config[C2],
                "label",
                self.config[SIMILARITY_TYPE],
            )
            self._loss_label = tf_layers.DotProductLoss(
                self.config[NUM_NEG],
                self.config[LOSS_TYPE],
                self.config[MU_POS],
                self.config[MU_NEG],
                self.config[USE_MAX_SIM_NEG],
                self.config[C_EMB],
                self.config[SCALE_LOSS],
            )
            self.train_metrics["i_loss"] = tf.keras.metrics.Mean(name="i_loss")
            self.train_metrics["i_acc"] = tf.keras.metrics.Mean(name="i_acc")
            self.eval_metrics["val_i_loss"] = tf.keras.metrics.Mean(name="val_i_loss")
            self.eval_metrics["val_i_acc"] = tf.keras.metrics.Mean(name="val_i_acc")
        else:
            self._loss_label = None

        self._crf = None
        if self.config[ENTITY_RECOGNITION]:
            self._embed["logits"] = tf_layers.Embed(
                self._num_tags, self.config[C2], "logits"
            )
            self._crf = tf_layers.CRF(self._num_tags, self.config[C2])
            self.train_metrics["e_loss"] = tf.keras.metrics.Mean(name="e_loss")
            self.train_metrics["e_f1"] = tf.keras.metrics.Mean(name="e_f1")
            self.eval_metrics["val_e_loss"] = tf.keras.metrics.Mean(name="val_e_loss")
            self.eval_metrics["val_e_f1"] = tf.keras.metrics.Mean(name="val_e_f1")

    def set_training_phase(self, training: bool) -> None:
        if training:
            self.training = tf.ones((), tf.bool)
        else:
            self.training = tf.zeros((), tf.bool)

    def _combine_sparse_dense_features(
        self,
        features: List[Union[tf.Tensor, tf.SparseTensor]],
        mask: tf.Tensor,
        name: Text,
        sparse_dropout: bool = False,
    ) -> tf.Tensor:

        dense_features = []

        for f in features:
            if isinstance(f, tf.SparseTensor):
                if sparse_dropout:
                    _f = self._sparse_dropout(f, self.training)
                else:
                    _f = f

                dense_features.append(self._sparse_to_dense[name](_f))
            else:
                dense_features.append(f)

        return tf.concat(dense_features, axis=-1) * mask

    def _create_bow(
        self,
        features: List[Union[tf.Tensor, "tf.SparseTensor"]],
        mask: tf.Tensor,
        name: Text,
    ) -> tf.Tensor:

        x = self._combine_sparse_dense_features(features, mask, name)
        return self._ffnn[name](tf.reduce_sum(x, 1), self.training)

    def _create_sequence(
        self,
        features: List[Union[tf.Tensor, "tf.SparseTensor"]],
        mask: tf.Tensor,
        name: Text,
        masked_lm_loss: bool = False,
    ):
        x = self._combine_sparse_dense_features(
            features, mask, name, sparse_dropout=self.config[SPARSE_INPUT_DROPOUT]
        )

        if masked_lm_loss:
            pre, lm_mask_bool = self._input_mask(x, mask, self.training)
        else:
            pre, lm_mask_bool = (x, None)

        transformed = self._transformer(pre, 1 - mask, self.training)
        transformed = tf.nn.relu(transformed)

        return transformed, x, lm_mask_bool

    def _mask_loss(self, a_transformed, a, lm_mask_bool, name):
        # make sure there is at least one element in the mask
        lm_mask_bool = tf.cond(
            tf.reduce_any(lm_mask_bool),
            lambda: lm_mask_bool,
            lambda: tf.scatter_nd([[0, 0, 0]], [True], tf.shape(lm_mask_bool)),
        )

        lm_mask_bool = tf.squeeze(lm_mask_bool, -1)
        a_t_masked = tf.boolean_mask(a_transformed, lm_mask_bool)
        a_masked = tf.boolean_mask(a, lm_mask_bool)

        a_t_masked_embed = self._embed[f"{name}_mask"](a_t_masked)
        a_masked_embed = self._embed[f"{name}_token"](a_masked)

        return self._loss_mask(
            a_t_masked_embed, a_masked_embed, a_masked, a_masked_embed, a_masked
        )

    def _build_all_b(self):
        all_labels = self._create_bow(
            self.tf_label_data["label_features"],
            self.tf_label_data["label_mask"][0],
            "label",
        )
        all_labels_embed = self._embed["label"](all_labels)

        return all_labels_embed, all_labels

    def _intent_loss(self, a: tf.Tensor, b: tf.Tensor) -> tf.Tensor:
        all_labels_embed, all_labels = self._build_all_b()

        a_embed = self._embed["text"](a)
        b_embed = self._embed["label"](b)

        return self._loss_label(a_embed, b_embed, b, all_labels_embed, all_labels)

    def _entity_loss(
        self, a: tf.Tensor, c: tf.Tensor, mask: tf.Tensor, sequence_lengths
    ) -> Tuple[tf.Tensor, tf.Tensor]:

        # remove cls token
        sequence_lengths = sequence_lengths - 1
        c = tf.cast(c[:, :, 0], tf.int32)
        logits = self._embed["logits"](a)

        # tensor shapes
        # a: tensor(batch-size, max-seq-len, dim)
        # sequence_lengths: tensor(batch-size)
        # c: (batch-size, max-seq-len)

        # CRF Loss
        loss = self._crf.loss(logits, c, sequence_lengths)

        # CRF preds
        pred_ids = self._crf(logits, sequence_lengths)

        # TODO check that f1 calculation is correct
        # calculate f1 score for train predictions
        mask_bool = tf.cast(mask[:, :, 0], tf.bool)
        # pick only non padding values and flatten sequences
        c_masked = tf.boolean_mask(c, mask_bool)
        pred_ids_masked = tf.boolean_mask(pred_ids, mask_bool)
        # set `0` prediction to not a prediction
        c_masked_1 = tf.one_hot(c_masked - 1, self._num_tags - 1)
        pred_ids_masked_1 = tf.one_hot(pred_ids_masked - 1, self._num_tags - 1)

        f1 = self.entity_f1(c_masked_1, pred_ids_masked_1)

        return loss, f1

    def _train_losses_scores(
        self, batch_in: Union[Tuple[np.ndarray], Tuple[tf.Tensor]]
    ) -> Tuple[Dict[Text, float], Dict[Text, float]]:
        tf_batch_data = train_utils.batch_to_model_data_format(
            batch_in, self.data_signature
        )

        mask_text = tf_batch_data["text_mask"][0]
        sequence_lengths = tf.cast(tf.reduce_sum(mask_text[:, :, 0], 1), tf.int32)

        text_transformed, text_in, lm_mask_bool_text = self._create_sequence(
            tf_batch_data["text_features"], mask_text, "text", self.config[MASKED_LM]
        )

        losses = {}
        scores = {}

        if self.config[MASKED_LM]:
            loss, acc = self._mask_loss(
                text_transformed, text_in, lm_mask_bool_text, "text"
            )
            losses["m_loss"] = loss
            scores["m_acc"] = acc

        if self.config[INTENT_CLASSIFICATION]:
            # get _cls_ vector for intent classification
            last_index = tf.maximum(
                tf.constant(0, dtype=sequence_lengths.dtype), sequence_lengths - 1
            )
            idxs = tf.stack([tf.range(tf.shape(last_index)[0]), last_index], axis=1)
            cls = tf.gather_nd(text_transformed, idxs)

            label = self._create_bow(
                tf_batch_data["label_features"], tf_batch_data["label_mask"][0], "label"
            )
            loss, acc = self._intent_loss(cls, label)
            losses["i_loss"] = loss
            scores["i_acc"] = acc

        if self.config[ENTITY_RECOGNITION]:
            tags = tf_batch_data["tag_ids"][0]

            loss, f1 = self._entity_loss(
                text_transformed, tags, mask_text, sequence_lengths
            )
            losses["e_loss"] = loss
            scores["e_f1"] = f1

        return losses, scores

<<<<<<< HEAD
    def train_on_batch(
        self, batch_in: Union[Tuple[np.ndarray], Tuple[tf.Tensor]], **kwargs
    ) -> None:
        with tf.GradientTape() as tape:
            losses, scores = self._train_losses_scores(batch_in)
            regularization_loss = tf.math.add_n(self.losses)
            pred_loss = tf.math.add_n(list(losses.values()))
            total_loss = pred_loss + regularization_loss

        gradients = tape.gradient(total_loss, self.trainable_variables)
        self._optimizer.apply_gradients(zip(gradients, self.trainable_variables))

        self.train_metrics["t_loss"].update_state(total_loss)
        for k, v in losses.items():
            self.train_metrics[k].update_state(v)
        for k, v in scores.items():
            self.train_metrics[k].update_state(v)

    def eval(self, batch_in: Union[Tuple[np.ndarray], Tuple[tf.Tensor]]):
        losses, scores = self._train_losses_scores(batch_in)
        total_loss = tf.math.add_n(list(losses.values())) + self.losses

        self.eval_metrics["val_t_loss"].update_state(total_loss)
        for k, v in losses.items():
            self.eval_metrics[f"val_{k}"].update_state(v)
        for k, v in scores.items():
            self.eval_metrics[f"val_{k}"].update_state(v)

    def build_for_predict(self, model_data: RasaModelData) -> None:
        self.batch_tuple_sizes = model_data.batch_tuple_sizes()
=======
    def train_dataset(
        self, batch_size: Union[int, tf.Tensor], session_data: SessionDataType
    ) -> tf.data.Dataset:
        return train_utils.create_tf_dataset(
            session_data,
            batch_size,
            label_key="label_ids",
            batch_strategy=self.config[BATCH_STRATEGY],
            shuffle=True,
        )

    def eval_dataset(
        self, batch_size: "tf.Tensor", session_data: Optional[SessionDataType]
    ) -> tf.data.Dataset:
        if session_data is not None:
            return train_utils.create_tf_dataset(
                session_data, batch_size, label_key="label_ids"
            )

    def build_for_predict(self, session_data: SessionDataType) -> None:
        self.batch_tuple_sizes = train_utils.batch_tuple_sizes(session_data)
>>>>>>> 5c327189

        all_labels_embed, _ = self._build_all_b()
        self.all_labels_embed = tf.constant(all_labels_embed.numpy())

    def predict(
        self, batch_in: Union[Tuple[np.ndarray], Tuple[tf.Tensor]], **kwargs
    ) -> Dict[Text, tf.Tensor]:
        tf_batch_data = train_utils.batch_to_model_data_format(
            batch_in, self.data_signature
        )

        mask_text = tf_batch_data["text_mask"][0]
        sequence_lengths = tf.cast(tf.reduce_sum(mask_text[:, :, 0], 1), tf.int32)

        text_transformed, _, _ = self._create_sequence(
            tf_batch_data["text_features"], mask_text, "text"
        )

        out = {}
        if self.config[INTENT_CLASSIFICATION]:
            # get _cls_ vector for intent classification
            last_index = tf.maximum(
                tf.constant(0, dtype=sequence_lengths.dtype), sequence_lengths - 1
            )
            idxs = tf.stack([tf.range(tf.shape(last_index)[0]), last_index], axis=1)
            cls = tf.gather_nd(text_transformed, idxs)
            cls_embed = self._embed["text"](cls)

            sim_all = self._loss_label.sim(
                cls_embed[:, tf.newaxis, :], self.all_labels_embed[tf.newaxis, :, :]
            )

            scores = train_utils.confidence_from_sim(
                sim_all, self.config[SIMILARITY_TYPE]
            )
            out["i_scores"] = scores

        if self.config[ENTITY_RECOGNITION]:
            logits = self._embed["logits"](text_transformed)
            pred_ids = self._crf(logits, sequence_lengths - 1)
            out["e_ids"] = pred_ids

        return out<|MERGE_RESOLUTION|>--- conflicted
+++ resolved
@@ -429,7 +429,7 @@
         return [
             np.array(
                 [
-                    self._label_data["label_features"][0][label_id]
+                    self._label_data.get("label_features")[0][label_id]
                     for label_id in label_ids
                 ]
             )
@@ -839,7 +839,6 @@
         )
         model.data_signature = model_data.get_signature()
         model.build_for_predict(model_data)
-
         predict_dataset = model_data.as_tf_dataset(
             1, label_key="label_ids", batch_strategy="sequence", shuffle=False
         )
@@ -1236,60 +1235,8 @@
 
         return losses, scores
 
-<<<<<<< HEAD
-    def train_on_batch(
-        self, batch_in: Union[Tuple[np.ndarray], Tuple[tf.Tensor]], **kwargs
-    ) -> None:
-        with tf.GradientTape() as tape:
-            losses, scores = self._train_losses_scores(batch_in)
-            regularization_loss = tf.math.add_n(self.losses)
-            pred_loss = tf.math.add_n(list(losses.values()))
-            total_loss = pred_loss + regularization_loss
-
-        gradients = tape.gradient(total_loss, self.trainable_variables)
-        self._optimizer.apply_gradients(zip(gradients, self.trainable_variables))
-
-        self.train_metrics["t_loss"].update_state(total_loss)
-        for k, v in losses.items():
-            self.train_metrics[k].update_state(v)
-        for k, v in scores.items():
-            self.train_metrics[k].update_state(v)
-
-    def eval(self, batch_in: Union[Tuple[np.ndarray], Tuple[tf.Tensor]]):
-        losses, scores = self._train_losses_scores(batch_in)
-        total_loss = tf.math.add_n(list(losses.values())) + self.losses
-
-        self.eval_metrics["val_t_loss"].update_state(total_loss)
-        for k, v in losses.items():
-            self.eval_metrics[f"val_{k}"].update_state(v)
-        for k, v in scores.items():
-            self.eval_metrics[f"val_{k}"].update_state(v)
-
     def build_for_predict(self, model_data: RasaModelData) -> None:
         self.batch_tuple_sizes = model_data.batch_tuple_sizes()
-=======
-    def train_dataset(
-        self, batch_size: Union[int, tf.Tensor], session_data: SessionDataType
-    ) -> tf.data.Dataset:
-        return train_utils.create_tf_dataset(
-            session_data,
-            batch_size,
-            label_key="label_ids",
-            batch_strategy=self.config[BATCH_STRATEGY],
-            shuffle=True,
-        )
-
-    def eval_dataset(
-        self, batch_size: "tf.Tensor", session_data: Optional[SessionDataType]
-    ) -> tf.data.Dataset:
-        if session_data is not None:
-            return train_utils.create_tf_dataset(
-                session_data, batch_size, label_key="label_ids"
-            )
-
-    def build_for_predict(self, session_data: SessionDataType) -> None:
-        self.batch_tuple_sizes = train_utils.batch_tuple_sizes(session_data)
->>>>>>> 5c327189
 
         all_labels_embed, _ = self._build_all_b()
         self.all_labels_embed = tf.constant(all_labels_embed.numpy())
