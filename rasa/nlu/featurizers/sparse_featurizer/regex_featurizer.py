import logging
import os
import re
import typing
from typing import Any, Dict, List, Optional, Text, Union

import numpy as np

from rasa.constants import DOCS_URL_TRAINING_DATA_NLU
import rasa.utils.io
import rasa.utils.io
import scipy.sparse
from rasa.nlu import utils
from rasa.nlu.config import RasaNLUModelConfig
from rasa.nlu.constants import (
    CLS_TOKEN,
    RESPONSE,
    SPARSE_FEATURE_NAMES,
    TEXT,
    TOKENS_NAMES,
)
from rasa.nlu.featurizers.featurizer import Featurizer
from rasa.nlu.training_data import Message, TrainingData
from rasa.utils.common import raise_warning
from rasa.nlu.model import Metadata

logger = logging.getLogger(__name__)


class RegexFeaturizer(Featurizer):

    provides = [SPARSE_FEATURE_NAMES[TEXT]]

    requires = [TOKENS_NAMES[TEXT]]

    def __init__(
        self,
        component_config: Optional[Dict[Text, Any]] = None,
        known_patterns: Optional[List[Dict[Text, Text]]] = None,
        lookup_tables: Optional[List[Dict[Text, Union[Text, List]]]] = None,
    ) -> None:

        super().__init__(component_config)

        self.known_patterns = known_patterns if known_patterns else []
        lookup_tables = lookup_tables or []
        self._add_lookup_table_regexes(lookup_tables)

    def train(
        self,
        training_data: TrainingData,
        config: Optional[RasaNLUModelConfig] = None,
        **kwargs: Any,
    ) -> None:

        self.known_patterns = training_data.regex_features
        self._add_lookup_table_regexes(training_data.lookup_tables)

        for example in training_data.training_examples:
            for attribute in [TEXT, RESPONSE]:
                self._text_features_with_regex(example, attribute)

    def process(self, message: Message, **kwargs: Any) -> None:
        self._text_features_with_regex(message, TEXT)

    def _text_features_with_regex(self, message: Message, attribute: Text) -> None:
        if self.known_patterns:
            extras = self._features_for_patterns(message, attribute)
            features = self._combine_with_existing_sparse_features(
                message, extras, feature_name=SPARSE_FEATURE_NAMES[attribute]
            )
            message.set(SPARSE_FEATURE_NAMES[attribute], features)

    def _add_lookup_table_regexes(
        self, lookup_tables: List[Dict[Text, Union[Text, List]]]
    ) -> None:
        """appends the regex features from the lookup tables to self.known_patterns"""
        for table in lookup_tables:
            regex_pattern = self._generate_lookup_regex(table)
            lookup_regex = {"name": table["name"], "pattern": regex_pattern}
            self.known_patterns.append(lookup_regex)

    def _features_for_patterns(
        self, message: Message, attribute: Text
    ) -> Optional[scipy.sparse.coo_matrix]:
        """Checks which known patterns match the message.

        Given a sentence, returns a vector of {1,0} values indicating which
        regexes did match. Furthermore, if the
        message is tokenized, the function will mark all tokens with a dict
        relating the name of the regex to whether it was matched."""
<<<<<<< HEAD
        tokens = message.get(TOKENS_NAMES[attribute])
        if not tokens:
            # nothing to featurize
            return

=======

        # Attribute not set (e.g. response not present)
        if not message.get(attribute):
            return None

        tokens = message.get(TOKENS_NAMES[attribute], [])
>>>>>>> 4211b92b
        seq_length = len(tokens)

        vec = np.zeros([seq_length, len(self.known_patterns)])

        for pattern_index, pattern in enumerate(self.known_patterns):
            matches = re.finditer(pattern["pattern"], message.text)
            matches = list(matches)

            for token_index, t in enumerate(tokens):
                patterns = t.get("pattern", default={})
                patterns[pattern["name"]] = False

                if t.text == CLS_TOKEN:
                    # make sure to set all patterns for the CLS token to False
                    # the attribute patterns is needed later on and in the tests
                    t.set("pattern", patterns)
                    continue

                for match in matches:
                    if t.start < match.end() and t.end > match.start():
                        patterns[pattern["name"]] = True
                        vec[token_index][pattern_index] = 1.0
                        if attribute in [RESPONSE, TEXT]:
                            # CLS token vector should contain all patterns
                            vec[-1][pattern_index] = 1.0

                t.set("pattern", patterns)

        return scipy.sparse.coo_matrix(vec)

    def _generate_lookup_regex(
        self, lookup_table: Dict[Text, Union[Text, List[Text]]]
    ) -> Text:
        """creates a regex out of the contents of a lookup table file"""
        lookup_elements = lookup_table["elements"]
        elements_to_regex = []

        # if it's a list, it should be the elements directly
        if isinstance(lookup_elements, list):
            elements_to_regex = lookup_elements
            raise_warning(
                f"Directly including lookup tables as a list is deprecated since Rasa "
                f"1.6.",
                FutureWarning,
                docs=DOCS_URL_TRAINING_DATA_NLU + "#lookup-tables",
            )

        # otherwise it's a file path.
        else:

            try:
                f = open(lookup_elements, "r", encoding=rasa.utils.io.DEFAULT_ENCODING)
            except OSError:
                raise ValueError(
                    f"Could not load lookup table {lookup_elements}. "
                    f"Please make sure you've provided the correct path."
                )

            with f:
                for line in f:
                    new_element = line.strip()
                    if new_element:
                        elements_to_regex.append(new_element)

        # sanitize the regex, escape special characters
        elements_sanitized = [re.escape(e) for e in elements_to_regex]

        # regex matching elements with word boundaries on either side
        regex_string = "(?i)(\\b" + "\\b|\\b".join(elements_sanitized) + "\\b)"
        return regex_string

    @classmethod
    def load(
        cls,
        meta: Dict[Text, Any],
        model_dir: Optional[Text] = None,
        model_metadata: Optional[Metadata] = None,
        cached_component: Optional["RegexFeaturizer"] = None,
        **kwargs: Any,
    ) -> "RegexFeaturizer":

        file_name = meta.get("file")
        regex_file = os.path.join(model_dir, file_name)

        if os.path.exists(regex_file):
            known_patterns = rasa.utils.io.read_json_file(regex_file)
            return RegexFeaturizer(meta, known_patterns=known_patterns)
        else:
            return RegexFeaturizer(meta)

    def persist(self, file_name: Text, model_dir: Text) -> Optional[Dict[Text, Any]]:
        """Persist this model into the passed directory.

        Return the metadata necessary to load the model again."""
        file_name = file_name + ".pkl"
        regex_file = os.path.join(model_dir, file_name)
        utils.write_json_to_file(regex_file, self.known_patterns, indent=4)

        return {"file": file_name}<|MERGE_RESOLUTION|>--- conflicted
+++ resolved
@@ -89,20 +89,17 @@
         regexes did match. Furthermore, if the
         message is tokenized, the function will mark all tokens with a dict
         relating the name of the regex to whether it was matched."""
-<<<<<<< HEAD
-        tokens = message.get(TOKENS_NAMES[attribute])
+
+        # Attribute not set (e.g. response not present)
+        if not message.get(attribute):
+            return None
+
+        tokens = message.get(TOKENS_NAMES[attribute], [])
+
         if not tokens:
             # nothing to featurize
             return
 
-=======
-
-        # Attribute not set (e.g. response not present)
-        if not message.get(attribute):
-            return None
-
-        tokens = message.get(TOKENS_NAMES[attribute], [])
->>>>>>> 4211b92b
         seq_length = len(tokens)
 
         vec = np.zeros([seq_length, len(self.known_patterns)])
