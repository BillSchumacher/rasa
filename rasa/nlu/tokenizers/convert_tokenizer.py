--- conflicted
+++ resolved
@@ -3,42 +3,11 @@
 import rasa.shared.utils.io
 from rasa.nlu.tokenizers.tokenizer import Tokenizer
 from rasa.nlu.tokenizers.whitespace_tokenizer import WhitespaceTokenizer
-<<<<<<< HEAD
-=======
-from rasa.shared.nlu.training_data.message import Message
-from rasa.utils import common
-import rasa.nlu.utils
-import rasa.utils.train_utils as train_utils
-from rasa.exceptions import RasaException
-import tensorflow as tf
-import os
-
-
-# URL to the old remote location of the model which
-# users might use. The model is no longer hosted here.
-ORIGINAL_TF_HUB_MODULE_URL = (
-    "https://github.com/PolyAI-LDN/polyai-models/releases/download/v1.0/model.tar.gz"
-)
->>>>>>> 77443845
-
-# Warning: This URL is only intended for running pytests on ConveRT
-# related components. This URL should not be allowed to be used by the user.
-RESTRICTED_ACCESS_URL = "https://storage.googleapis.com/continuous-integration-model-storage/convert_tf2.tar.gz"
 
 
 class ConveRTTokenizer(WhitespaceTokenizer):
-<<<<<<< HEAD
-=======
-    """Tokenizer using ConveRT model.
+    """This tokenizer is deprecated and will be removed in the future.
 
-    Loads the ConveRT(https://github.com/PolyAI-LDN/polyai-models#convert)
-    model from TFHub and computes sub-word tokens for dense
-    featurizable attributes of each message object.
->>>>>>> 77443845
-    """
-    This tokenizer is deprecated and will be removed in the future.
-
-<<<<<<< HEAD
     The ConveRTFeaturizer component now sets the sub-token information
     for dense featurizable attributes of each message object.
     """
@@ -51,181 +20,4 @@
             f"It is recommended to use the '{WhitespaceTokenizer.__name__}' or "
             f"another {Tokenizer.__name__} instead.",
             category=DeprecationWarning,
-        )
-=======
-    defaults = {
-        # Flag to check whether to split intents
-        "intent_tokenization_flag": False,
-        # Symbol on which intent should be split
-        "intent_split_symbol": "_",
-        # Regular expression to detect tokens
-        "token_pattern": None,
-        # Remote URL/Local path to model files
-        "model_url": None,
-    }
-
-    def __init__(self, component_config: Dict[Text, Any] = None) -> None:
-        """Construct a new tokenizer using the WhitespaceTokenizer framework.
-
-        Args:
-            component_config: User configuration for the component
-        """
-        super().__init__(component_config)
-
-        self.model_url = self._get_validated_model_url()
-
-        self.module = train_utils.load_tf_hub_model(self.model_url)
-
-        self.tokenize_signature = self.module.signatures["tokenize"]
-
-    @staticmethod
-    def _validate_model_files_exist(model_directory: Text) -> None:
-        """Check if essential model files exist inside the model_directory.
-
-        Args:
-            model_directory: Directory to investigate
-        """
-        files_to_check = [
-            os.path.join(model_directory, "saved_model.pb"),
-            os.path.join(model_directory, "variables/variables.index"),
-            os.path.join(model_directory, "variables/variables.data-00001-of-00002"),
-            os.path.join(model_directory, "variables/variables.data-00000-of-00002"),
-        ]
-
-        for file_path in files_to_check:
-            if not os.path.exists(file_path):
-                raise RasaException(
-                    f"""File {file_path} does not exist.
-                    Re-check the files inside the directory {model_directory}.
-                    It should contain the following model
-                    files - [{", ".join(files_to_check)}]"""
-                )
-
-    def _get_validated_model_url(self) -> Text:
-        """Validates the specified `model_url` parameter.
-
-        The `model_url` parameter cannot be left empty. It can either
-        be set to a remote URL where the model is hosted or it can be
-        a path to a local directory.
-
-        Returns:
-            Validated path to model
-        """
-        model_url = self.component_config.get("model_url", None)
-
-        if not model_url:
-            raise RasaException(
-                f"""Parameter "model_url" was not specified in the configuration
-                of "{ConveRTTokenizer.__name__}".
-                You can either use a community hosted URL of the model
-                or if you have a local copy of the model, pass the
-                path to the directory containing the model files."""
-            )
-
-        if model_url == ORIGINAL_TF_HUB_MODULE_URL:
-            # Can't use the originally hosted URL
-            raise RasaException(
-                f"""Parameter "model_url" of "{ConveRTTokenizer.__name__}" was
-                set to "{model_url}" which does not contain the model any longer.
-                You can either use a community hosted URL or if you have a
-                local copy of the model, pass the path to the directory
-                containing the model files."""
-            )
-
-        if model_url == RESTRICTED_ACCESS_URL:
-            # Can't use the URL that is reserved for tests only
-            raise RasaException(
-                f"""Parameter "model_url" of "{ConveRTTokenizer.__name__}" was
-                set to "{model_url}" which is strictly reserved for pytests of Rasa Open Source only.
-                Due to licensing issues you are not allowed to use the model from this URL.
-                You can either use a community hosted URL or if you have a
-                local copy of the model, pass the path to the directory
-                containing the model files."""
-            )
-
-        if os.path.isfile(model_url):
-            # Definitely invalid since the specified path should be a directory
-            raise RasaException(
-                f"""Parameter "model_url" of "{ConveRTTokenizer.__name__}" was
-                set to the path of a file which is invalid. You
-                can either use a community hosted URL or if you have a
-                local copy of the model, pass the path to the directory
-                containing the model files."""
-            )
-
-        if rasa.nlu.utils.is_url(model_url):
-            return model_url
-
-        if os.path.isdir(model_url):
-            # Looks like a local directory. Inspect the directory
-            # to see if model files exist.
-            self._validate_model_files_exist(model_url)
-            # Convert the path to an absolute one since
-            # TFHUB doesn't like relative paths
-            return os.path.abspath(model_url)
-
-        raise RasaException(
-            f"""{model_url} is neither a valid remote URL nor a local directory.
-            You can either use a community hosted URL or if you have a
-            local copy of the model, pass the path to
-            the directory containing the model files."""
-        )
-
-    @classmethod
-    def cache_key(
-        cls, component_meta: Dict[Text, Any], model_metadata: Metadata
-    ) -> Optional[Text]:
-        """Cache the component for future use.
-
-        Args:
-            component_meta: configuration for the component.
-            model_metadata: configuration for the whole pipeline.
-
-        Returns: key of the cache for future retrievals.
-        """
-        _config = common.update_existing_keys(cls.defaults, component_meta)
-        return f"{cls.name}-{get_dict_hash(_config)}"
-
-    def provide_context(self) -> Dict[Text, Any]:
-        return {"tf_hub_module": self.module}
-
-    def _tokenize(self, sentence: Text) -> Any:
-
-        return self.tokenize_signature(tf.convert_to_tensor([sentence]))[
-            "default"
-        ].numpy()
-
-    def tokenize(self, message: Message, attribute: Text) -> List[Token]:
-        """Tokenize the text using the ConveRT model.
-        ConveRT adds a special char in front of (some) words and splits words into
-        sub-words. To ensure the entity start and end values matches the token values,
-        tokenize the text first using the whitespace tokenizer. If individual tokens
-        are split up into multiple tokens, add this information to the
-        respected tokens.
-        """
-
-        # perform whitespace tokenization
-        tokens_in = super().tokenize(message, attribute)
-
-        tokens_out = []
-
-        for token in tokens_in:
-            # use ConveRT model to tokenize the text
-            split_token_strings = self._tokenize(token.text)[0]
-
-            # clean tokens (remove special chars and empty tokens)
-            split_token_strings = self._clean_tokens(split_token_strings)
-
-            token.set(NUMBER_OF_SUB_TOKENS, len(split_token_strings))
-
-            tokens_out.append(token)
-
-        return tokens_out
-
-    @staticmethod
-    def _clean_tokens(tokens: List[bytes]) -> List[Text]:
-        """Encode tokens and remove special char added by ConveRT."""
-
-        tokens = [string.decode("utf-8").replace("﹏", "") for string in tokens]
-        return [string for string in tokens if string]
->>>>>>> 77443845
+        )