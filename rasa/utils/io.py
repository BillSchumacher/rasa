import asyncio
import errno
import logging
import os
import tarfile
import tempfile
import typing
import warnings
import zipfile
from asyncio import AbstractEventLoop
from io import BytesIO as IOReader
from typing import Text, Any, Dict, Union, List, Type, Callable

import ruamel.yaml as yaml
import simplejson

from rasa.constants import ENV_LOG_LEVEL, DEFAULT_LOG_LEVEL

if typing.TYPE_CHECKING:
    from prompt_toolkit.validation import Validator


def configure_colored_logging(loglevel):
    import coloredlogs

    loglevel = loglevel or os.environ.get(ENV_LOG_LEVEL, DEFAULT_LOG_LEVEL)

    field_styles = coloredlogs.DEFAULT_FIELD_STYLES.copy()
    field_styles["asctime"] = {}
    level_styles = coloredlogs.DEFAULT_LEVEL_STYLES.copy()
    level_styles["debug"] = {}
    coloredlogs.install(
        level=loglevel,
        use_chroot=False,
        fmt="%(asctime)s %(levelname)-8s %(name)s  - %(message)s",
        level_styles=level_styles,
        field_styles=field_styles,
    )


def enable_async_loop_debugging(event_loop: AbstractEventLoop) -> AbstractEventLoop:
    logging.info(
        "Enabling coroutine debugging. Loop id {}.".format(id(asyncio.get_event_loop()))
    )

    # Enable debugging
    event_loop.set_debug(True)

    # Make the threshold for "slow" tasks very very small for
    # illustration. The default is 0.1 (= 100 milliseconds).
    event_loop.slow_callback_duration = 0.001

    # Report all mistakes managing asynchronous resources.
    warnings.simplefilter("always", ResourceWarning)
    return event_loop


def fix_yaml_loader() -> None:
    """Ensure that any string read by yaml is represented as unicode."""

    def construct_yaml_str(self, node):
        # Override the default string handling function
        # to always return unicode objects
        return self.construct_scalar(node)

    yaml.Loader.add_constructor("tag:yaml.org,2002:str", construct_yaml_str)
    yaml.SafeLoader.add_constructor("tag:yaml.org,2002:str", construct_yaml_str)


def replace_environment_variables():
    """Enable yaml loader to process the environment variables in the yaml."""
    import re
    import os

    # eg. ${USER_NAME}, ${PASSWORD}
    env_var_pattern = re.compile(r"^(.*)\$\{(.*)\}(.*)$")
    yaml.add_implicit_resolver("!env_var", env_var_pattern)

    def env_var_constructor(loader, node):
        """Process environment variables found in the YAML."""
        value = loader.construct_scalar(node)
        expanded_vars = os.path.expandvars(value)
        if "$" in expanded_vars:
            not_expanded = [w for w in expanded_vars.split() if "$" in w]
            raise ValueError(
                "Error when trying to expand the environment variables"
                " in '{}'. Please make sure to also set these environment"
                " variables: '{}'.".format(value, not_expanded)
            )
        return expanded_vars

    yaml.SafeConstructor.add_constructor("!env_var", env_var_constructor)


def read_yaml(
    content: Text, should_replace_environment_variables: bool = True
) -> Union[List[Any], Dict[Text, Any]]:
    """Parses yaml from a text.

     Args:
        content: A text containing yaml content.
        should_replace_environment_variables: Whether to replace placeholder for
            environment variables with their values.
    """
    fix_yaml_loader()

    if should_replace_environment_variables:
        replace_environment_variables()

    yaml_parser = yaml.YAML(typ="safe")
    yaml_parser.version = "1.2"
    yaml_parser.unicode_supplementary = True

    # noinspection PyUnresolvedReferences
    try:
        return yaml_parser.load(content) or {}
    except yaml.scanner.ScannerError:
        # A `ruamel.yaml.scanner.ScannerError` might happen due to escaped
        # unicode sequences that form surrogate pairs. Try converting the input
        # to a parsable format based on
        # https://stackoverflow.com/a/52187065/3429596.
        content = (
            content.encode("utf-8")
            .decode("raw_unicode_escape")
            .encode("utf-16", "surrogatepass")
            .decode("utf-16")
        )
        return yaml_parser.load(content) or {}


def read_file(filename: Text, encoding: Text = "utf-8") -> Any:
    """Read text from a file."""

    try:
        with open(filename, encoding=encoding) as f:
            return f.read()
    except FileNotFoundError:
        raise ValueError("File '{}' does not exist.".format(filename))


def read_json_file(filename: Text) -> Any:
    """Read json from a file."""
    content = read_file(filename)
    try:
        return simplejson.loads(content)
    except ValueError as e:
        raise ValueError(
            "Failed to read json from '{}'. Error: "
            "{}".format(os.path.abspath(filename), e)
        )


def read_config_file(filename: Text) -> Dict[Text, Any]:
    """Parses a yaml configuration file. Content needs to be a dictionary

     Args:
        filename: The path to the file which should be read.
    """
    content = read_yaml(read_file(filename, "utf-8"))

    if content is None:
        return {}
    elif isinstance(content, dict):
        return content
    else:
        raise ValueError(
            "Tried to load invalid config file '{}'. "
            "Expected a key value mapping but found {}"
            ".".format(filename, type(content))
        )


def read_yaml_file(
    filename: Text, should_replace_environment_variables: bool = True
) -> Union[List[Any], Dict[Text, Any]]:
    """Parses a yaml file.

     Args:
        filename: The path to the file which should be read.
        should_replace_environment_variables: Whether to replace placeholder for
            environment variables with their values.
    """
    return read_yaml(read_file(filename, "utf-8"), should_replace_environment_variables)


def unarchive(byte_array: bytes, directory: Text) -> Text:
    """Tries to unpack a byte array interpreting it as an archive.

    Tries to use tar first to unpack, if that fails, zip will be used."""

    try:
        tar = tarfile.open(fileobj=IOReader(byte_array))
        tar.extractall(directory)
        tar.close()
        return directory
    except tarfile.TarError:
        zip_ref = zipfile.ZipFile(IOReader(byte_array))
        zip_ref.extractall(directory)
        zip_ref.close()
        return directory


def write_yaml_file(data: Dict, filename: Text):
    """Writes a yaml file.

     Args:
        data: The data to write.
        filename: The path to the file which should be written.
    """
    with open(filename, "w", encoding="utf-8") as outfile:
        yaml.dump(data, outfile, default_flow_style=False)


def is_subdirectory(path: Text, potential_parent_directory: Text) -> bool:
    if path is None or potential_parent_directory is None:
        return False

    path = os.path.abspath(path)
    potential_parent_directory = os.path.abspath(potential_parent_directory)

    return potential_parent_directory in path


def create_temporary_file(data: Any, suffix: Text = "", mode: Text = "w+") -> Text:
    """Creates a tempfile.NamedTemporaryFile object for data.

    mode defines NamedTemporaryFile's  mode parameter in py3."""

    encoding = None if "b" in mode else "utf-8"
    f = tempfile.NamedTemporaryFile(
        mode=mode, suffix=suffix, delete=False, encoding=encoding
    )
    f.write(data)

    f.close()
    return f.name


def create_path(file_path: Text):
    """Makes sure all directories in the 'file_path' exists."""

    parent_dir = os.path.dirname(os.path.abspath(file_path))
    if not os.path.exists(parent_dir):
        os.makedirs(parent_dir)


def create_directory_for_file(file_path: Text) -> None:
    """Creates any missing parent directories of this file path."""

    try:
        os.makedirs(os.path.dirname(file_path))
    except OSError as e:
        # be happy if someone already created the path
        if e.errno != errno.EEXIST:
            raise


def file_type_validator(
    valid_file_types: List[Text], error_message: Text
) -> Type["Validator"]:
    """Creates a `Validator` class which can be used with `questionary` to validate
       file paths.
    """

    def is_valid(path: Text) -> bool:
        return path is not None and any(
            [path.endswith(file_type) for file_type in valid_file_types]
        )

    return create_validator(is_valid, error_message)


def not_empty_validator(error_message: Text) -> Type["Validator"]:
    """Creates a `Validator` class which can be used with `questionary` to validate
    that the user entered something other than whitespace.
    """

    def is_valid(input: Text) -> bool:
        return input is not None and input.strip() != ""

    return create_validator(is_valid, error_message)


def create_validator(
    function: Callable[[Text], bool], error_message: Text
) -> Type["Validator"]:
    """Helper method to create `Validator` classes from callable functions. Should be
    removed when questionary supports `Validator` objects."""

    from prompt_toolkit.validation import Validator, ValidationError
    from prompt_toolkit.document import Document

    class FunctionValidator(Validator):
        @staticmethod
        def validate(document: Document) -> None:
            is_valid = function(document.text)
            if not is_valid:
                raise ValidationError(message=error_message)

    return FunctionValidator


<<<<<<< HEAD
def dump_dict_to_temporary_yaml_file(data: Dict) -> Text:
    """Dumps `data` as yaml to temporary file.

    Returns path to temporary file.
    """

    temp_file = tempfile.NamedTemporaryFile(delete=False).name
    write_yaml_file(data, temp_file)
    return temp_file
=======
def zip_folder(folder: Text) -> Text:
    """Create an archive from a folder."""
    import tempfile
    import shutil

    zipped_path = tempfile.NamedTemporaryFile(delete=False)
    zipped_path.close()

    # WARN: not thread save!
    return shutil.make_archive(zipped_path.name, str("zip"), folder)
>>>>>>> f91a9caf
<|MERGE_RESOLUTION|>--- conflicted
+++ resolved
@@ -300,17 +300,6 @@
     return FunctionValidator
 
 
-<<<<<<< HEAD
-def dump_dict_to_temporary_yaml_file(data: Dict) -> Text:
-    """Dumps `data` as yaml to temporary file.
-
-    Returns path to temporary file.
-    """
-
-    temp_file = tempfile.NamedTemporaryFile(delete=False).name
-    write_yaml_file(data, temp_file)
-    return temp_file
-=======
 def zip_folder(folder: Text) -> Text:
     """Create an archive from a folder."""
     import tempfile
@@ -319,6 +308,16 @@
     zipped_path = tempfile.NamedTemporaryFile(delete=False)
     zipped_path.close()
 
-    # WARN: not thread save!
+    # WARN: not thread-safe!
     return shutil.make_archive(zipped_path.name, str("zip"), folder)
->>>>>>> f91a9caf
+
+
+def dump_dict_to_temporary_yaml_file(data: Dict) -> Text:
+    """Dumps `data` as yaml to temporary file.
+
+    Returns path to temporary file.
+    """
+
+    temp_file = tempfile.NamedTemporaryFile(delete=False).name
+    write_yaml_file(data, temp_file)
+    return temp_file