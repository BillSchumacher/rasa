import asyncio
import errno
import logging
import os
import tarfile
import tempfile
import warnings
import zipfile
import glob
from asyncio import AbstractEventLoop
from typing import Text, Any, Dict, Union, List, Type, Callable
import ruamel.yaml as yaml
from io import BytesIO as IOReader

import simplejson
import typing

from rasa.constants import ENV_LOG_LEVEL, DEFAULT_LOG_LEVEL

if typing.TYPE_CHECKING:
    from prompt_toolkit.validation import Validator


def configure_colored_logging(loglevel):
    import coloredlogs

    loglevel = loglevel or os.environ.get(ENV_LOG_LEVEL, DEFAULT_LOG_LEVEL)

    field_styles = coloredlogs.DEFAULT_FIELD_STYLES.copy()
    field_styles["asctime"] = {}
    level_styles = coloredlogs.DEFAULT_LEVEL_STYLES.copy()
    level_styles["debug"] = {}
    coloredlogs.install(
        level=loglevel,
        use_chroot=False,
        fmt="%(asctime)s %(levelname)-8s %(name)s  - %(message)s",
        level_styles=level_styles,
        field_styles=field_styles,
    )


def enable_async_loop_debugging(event_loop: AbstractEventLoop) -> AbstractEventLoop:
    logging.info(
        "Enabling coroutine debugging. Loop id {}.".format(id(asyncio.get_event_loop()))
    )

    # Enable debugging
    event_loop.set_debug(True)

    # Make the threshold for "slow" tasks very very small for
    # illustration. The default is 0.1 (= 100 milliseconds).
    event_loop.slow_callback_duration = 0.001

    # Report all mistakes managing asynchronous resources.
    warnings.simplefilter("always", ResourceWarning)
    return event_loop


def fix_yaml_loader() -> None:
    """Ensure that any string read by yaml is represented as unicode."""

    def construct_yaml_str(self, node):
        # Override the default string handling function
        # to always return unicode objects
        return self.construct_scalar(node)

    yaml.Loader.add_constructor("tag:yaml.org,2002:str", construct_yaml_str)
    yaml.SafeLoader.add_constructor("tag:yaml.org,2002:str", construct_yaml_str)


def replace_environment_variables():
    """Enable yaml loader to process the environment variables in the yaml."""
    import re
    import os

    # eg. ${USER_NAME}, ${PASSWORD}
    env_var_pattern = re.compile(r"^(.*)\$\{(.*)\}(.*)$")
    yaml.add_implicit_resolver("!env_var", env_var_pattern)

    def env_var_constructor(loader, node):
        """Process environment variables found in the YAML."""
        value = loader.construct_scalar(node)
        expanded_vars = os.path.expandvars(value)
        if "$" in expanded_vars:
            not_expanded = [w for w in expanded_vars.split() if "$" in w]
            raise ValueError(
                "Error when trying to expand the environment variables"
                " in '{}'. Please make sure to also set these environment"
                " variables: '{}'.".format(value, not_expanded)
            )
        return expanded_vars

    yaml.SafeConstructor.add_constructor("!env_var", env_var_constructor)


def read_yaml(content: Text) -> Union[List[Any], Dict[Text, Any]]:
    """Parses yaml from a text.

     Args:
        content: A text containing yaml content.
    """
    fix_yaml_loader()
    replace_environment_variables()

    yaml_parser = yaml.YAML(typ="safe")
    yaml_parser.version = "1.2"
    yaml_parser.unicode_supplementary = True

    # noinspection PyUnresolvedReferences
    try:
        return yaml_parser.load(content) or {}
    except yaml.scanner.ScannerError:
        # A `ruamel.yaml.scanner.ScannerError` might happen due to escaped
        # unicode sequences that form surrogate pairs. Try converting the input
        # to a parsable format based on
        # https://stackoverflow.com/a/52187065/3429596.
        content = (
            content.encode("utf-8")
            .decode("raw_unicode_escape")
            .encode("utf-16", "surrogatepass")
            .decode("utf-16")
        )
        return yaml_parser.load(content) or {}


def read_file(filename: Text, encoding: Text = "utf-8") -> Any:
    """Read text from a file."""

    try:
        with open(filename, encoding=encoding) as f:
            return f.read()
    except FileNotFoundError:
        raise ValueError("File '{}' does not exist.".format(filename))


def read_json_file(filename: Text) -> Any:
    """Read json from a file."""
    content = read_file(filename)
    try:
        return simplejson.loads(content)
    except ValueError as e:
        raise ValueError(
            "Failed to read json from '{}'. Error: "
            "{}".format(os.path.abspath(filename), e)
        )


def read_config_file(filename: Text) -> Dict[Text, Any]:
    """Parses a yaml configuration file. Content needs to be a dictionary

     Args:
        filename: The path to the file which should be read.
    """
    content = read_yaml(read_file(filename, "utf-8"))

    if content is None:
        return {}
    elif isinstance(content, dict):
        return content
    else:
        raise ValueError(
            "Tried to load invalid config file '{}'. "
            "Expected a key value mapping but found {}"
            ".".format(filename, type(content))
        )


def read_yaml_file(filename: Text) -> Union[List[Any], Dict[Text, Any]]:
    """Parses a yaml file.

     Args:
        filename: The path to the file which should be read.
    """
    return read_yaml(read_file(filename, "utf-8"))


def unarchive(byte_array: bytes, directory: Text) -> Text:
    """Tries to unpack a byte array interpreting it as an archive.

    Tries to use tar first to unpack, if that fails, zip will be used."""

    try:
        tar = tarfile.open(fileobj=IOReader(byte_array))
        tar.extractall(directory)
        tar.close()
        return directory
    except tarfile.TarError:
        zip_ref = zipfile.ZipFile(IOReader(byte_array))
        zip_ref.extractall(directory)
        zip_ref.close()
        return directory


def write_yaml_file(data: Dict, filename: Text):
    """Writes a yaml file.

     Args:
        data: The data to write.
        filename: The path to the file which should be written.
    """
    with open(filename, "w", encoding="utf-8") as outfile:
        yaml.dump(data, outfile, default_flow_style=False)


def is_subdirectory(path: Text, potential_parent_directory: Text) -> bool:
    if path is None or potential_parent_directory is None:
        return False

    path = os.path.abspath(path)
    potential_parent_directory = os.path.abspath(potential_parent_directory)

    return potential_parent_directory in path


def create_temporary_file(data: Any, suffix: Text = "", mode: Text = "w+") -> Text:
    """Creates a tempfile.NamedTemporaryFile object for data.

    mode defines NamedTemporaryFile's  mode parameter in py3."""

    encoding = None if "b" in mode else "utf-8"
    f = tempfile.NamedTemporaryFile(
        mode=mode, suffix=suffix, delete=False, encoding=encoding
    )
    f.write(data)

    f.close()
    return f.name


def create_path(file_path: Text):
    """Makes sure all directories in the 'file_path' exists."""

    parent_dir = os.path.dirname(os.path.abspath(file_path))
    if not os.path.exists(parent_dir):
        os.makedirs(parent_dir)


def create_directory_for_file(file_path: Text) -> None:
    """Creates any missing parent directories of this file path."""

    try:
        os.makedirs(os.path.dirname(file_path))
    except OSError as e:
        # be happy if someone already created the path
        if e.errno != errno.EEXIST:
            raise


def file_type_validator(
    valid_file_types: List[Text], error_message: Text
) -> Type["Validator"]:
    """Creates a `Validator` class which can be used with `questionary` to validate
       file paths.
    """

    def is_valid(path: Text) -> bool:
        return path is not None and any(
            [path.endswith(file_type) for file_type in valid_file_types]
        )

    return create_validator(is_valid, error_message)


def not_empty_validator(error_message: Text) -> Type["Validator"]:
    """Creates a `Validator` class which can be used with `questionary` to validate
    that the user entered something other than whitespace.
    """

    def is_valid(input: Text) -> bool:
        return input is not None and input.strip() != ""

    return create_validator(is_valid, error_message)


def create_validator(
    function: Callable[[Text], bool], error_message: Text
) -> Type["Validator"]:
    """Helper method to create `Validator` classes from callable functions. Should be
    removed when questionary supports `Validator` objects."""

    from prompt_toolkit.validation import Validator, ValidationError
    from prompt_toolkit.document import Document

    class FunctionValidator(Validator):
        @staticmethod
        def validate(document: Document) -> None:
            is_valid = function(document.text)
            if not is_valid:
                raise ValidationError(message=error_message)

    return FunctionValidator


def list_files(path: Text) -> List[Text]:
    """Returns all files excluding hidden files.

    If the path points to a file, returns the file."""

    return [fn for fn in list_directory(path) if os.path.isfile(fn)]


def list_subdirectories(path: Text) -> List[Text]:
    """Returns all folders excluding hidden files.

    If the path points to a file, returns an empty list."""

    return [fn for fn in glob.glob(os.path.join(path, "*")) if os.path.isdir(fn)]


def cmp_items(file):
    return "_".join(file.split("_")[1:])


def list_directory(path: Text) -> List[Text]:
    """Returns all files and folders excluding hidden files.

    If the path points to a file, returns the file. This is a recursive
    implementation returning files in any depth of the path."""

    if not isinstance(path, str):
        raise ValueError(
            "`resource_name` must be a string type. "
            "Got `{}` instead".format(type(path))
        )

    if os.path.isfile(path):
        return [path]
    elif os.path.isdir(path):
        results = []
        for base, dirs, files in os.walk(path):
<<<<<<< HEAD
            # sort files for same order
            files = sorted(files, key=cmp_items)
            # remove hidden files
            goodfiles = filter(lambda x: not x.startswith("."), files)
            results.extend(os.path.join(base, f) for f in goodfiles)
=======
            # add not hidden files
            good_files = filter(lambda x: not x.startswith("."), files)
            results.extend(os.path.join(base, f) for f in good_files)
            # add not hidden directories
            good_directories = filter(lambda x: not x.startswith("."), dirs)
            results.extend(os.path.join(base, f) for f in good_directories)
>>>>>>> 9a75a8ba
        return results
    else:
        raise ValueError(
            "Could not locate the resource '{}'.".format(os.path.abspath(path))
        )


def create_directory(directory_path: Text) -> None:
    """Creates a directory and its super paths.

    Succeeds even if the path already exists."""

    try:
        os.makedirs(directory_path)
    except OSError as e:
        # be happy if someone already created the path
        if e.errno != errno.EEXIST:
            raise


def zip_folder(folder: Text) -> Text:
    """Create an archive from a folder."""
    import tempfile
    import shutil

    zipped_path = tempfile.NamedTemporaryFile(delete=False)
    zipped_path.close()

    # WARN: not thread save!
    return shutil.make_archive(zipped_path.name, str("zip"), folder)<|MERGE_RESOLUTION|>--- conflicted
+++ resolved
@@ -328,20 +328,14 @@
     elif os.path.isdir(path):
         results = []
         for base, dirs, files in os.walk(path):
-<<<<<<< HEAD
             # sort files for same order
             files = sorted(files, key=cmp_items)
-            # remove hidden files
-            goodfiles = filter(lambda x: not x.startswith("."), files)
-            results.extend(os.path.join(base, f) for f in goodfiles)
-=======
             # add not hidden files
             good_files = filter(lambda x: not x.startswith("."), files)
             results.extend(os.path.join(base, f) for f in good_files)
             # add not hidden directories
             good_directories = filter(lambda x: not x.startswith("."), dirs)
             results.extend(os.path.join(base, f) for f in good_directories)
->>>>>>> 9a75a8ba
         return results
     else:
         raise ValueError(
