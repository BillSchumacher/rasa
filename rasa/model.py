import copy
import glob
import hashlib
import logging
import os
import shutil
from subprocess import CalledProcessError, DEVNULL, check_output  # skipcq:BAN-B404
import tempfile
import typing
from pathlib import Path
from typing import Any, Text, Tuple, Union, Optional, List, Dict, NamedTuple

from packaging import version

from rasa.constants import MINIMUM_COMPATIBLE_VERSION
import rasa.shared.utils.io
import rasa.utils.io
from rasa.cli.utils import create_output_path
from rasa.shared.utils.cli import print_success
from rasa.shared.constants import (
    CONFIG_KEYS_CORE,
    CONFIG_KEYS_NLU,
    CONFIG_KEYS,
    DEFAULT_DOMAIN_PATH,
    DEFAULT_MODELS_PATH,
    DEFAULT_CORE_SUBDIRECTORY_NAME,
    DEFAULT_NLU_SUBDIRECTORY_NAME,
)

from rasa.exceptions import ModelNotFound
from rasa.utils.common import TempDirectoryPath

if typing.TYPE_CHECKING:
    from rasa.shared.importers.importer import TrainingDataImporter

logger = logging.getLogger(__name__)


# Type alias for the fingerprint
Fingerprint = Dict[Text, Union[Text, List[Text], int, float]]

FINGERPRINT_FILE_PATH = "fingerprint.json"

FINGERPRINT_CONFIG_KEY = "config"
FINGERPRINT_CONFIG_CORE_KEY = "core-config"
FINGERPRINT_CONFIG_NLU_KEY = "nlu-config"
FINGERPRINT_CONFIG_WITHOUT_EPOCHS_KEY = "config-without-epochs"
FINGERPRINT_DOMAIN_WITHOUT_NLG_KEY = "domain"
FINGERPRINT_NLG_KEY = "nlg"
FINGERPRINT_RASA_VERSION_KEY = "version"
FINGERPRINT_STORIES_KEY = "stories"
FINGERPRINT_NLU_DATA_KEY = "messages"
FINGERPRINT_NLU_LABELS_KEY = "nlu_labels"
FINGERPRINT_PROJECT = "project"
FINGERPRINT_TRAINED_AT_KEY = "trained_at"


class Section(NamedTuple):
    """Specifies which fingerprint keys decide whether this sub-model is retrained."""

    name: Text
    relevant_keys: List[Text]


SECTION_CORE = Section(
    name="Core model",
    relevant_keys=[
        FINGERPRINT_CONFIG_KEY,
        FINGERPRINT_CONFIG_CORE_KEY,
        FINGERPRINT_DOMAIN_WITHOUT_NLG_KEY,
        FINGERPRINT_STORIES_KEY,
        FINGERPRINT_RASA_VERSION_KEY,
    ],
)
SECTION_NLU = Section(
    name="NLU model",
    relevant_keys=[
        FINGERPRINT_CONFIG_KEY,
        FINGERPRINT_CONFIG_NLU_KEY,
        FINGERPRINT_NLU_DATA_KEY,
        FINGERPRINT_RASA_VERSION_KEY,
    ],
)
SECTION_NLG = Section(name="NLG responses", relevant_keys=[FINGERPRINT_NLG_KEY])


class FingerprintComparisonResult:
    """Container for the results of a fingerprint comparison."""

    def __init__(
        self,
        nlu: bool = True,
        core: bool = True,
        nlg: bool = True,
        force_training: bool = False,
    ):
        """Creates a `FingerprintComparisonResult` instance.

        Args:
            nlu: `True` if the NLU model should be retrained.
            core: `True` if the Core model should be retrained.
            nlg: `True` if the responses in the domain should be updated.
            force_training: `True` if a training of all parts is forced.
        """
        self.nlu = nlu
        self.core = core
        self.nlg = nlg
        self.force_training = force_training

    def is_training_required(self) -> bool:
        """Check if anything has to be retrained."""

        return any([self.nlg, self.nlu, self.core, self.force_training])

    def should_retrain_core(self) -> bool:
        """Check if the Core model has to be updated."""

        return self.force_training or self.core

    def should_retrain_nlg(self) -> bool:
        """Check if the responses have to be updated."""

        return self.should_retrain_core() or self.nlg

    def should_retrain_nlu(self) -> bool:
        """Check if the NLU model has to be updated."""

        return self.force_training or self.nlu


def get_model(model_path: Text = DEFAULT_MODELS_PATH) -> TempDirectoryPath:
    """Get a model and unpack it. Raises a `ModelNotFound` exception if
    no model could be found at the provided path.

    Args:
        model_path: Path to the zipped model. If it's a directory, the latest
                    trained model is returned.

    Returns:
        Path to the unpacked model.

    """
    if not model_path:
        raise ModelNotFound("No path specified.")
    elif not os.path.exists(model_path):
        raise ModelNotFound(f"No file or directory at '{model_path}'.")

    if os.path.isdir(model_path):
        model_path = get_latest_model(model_path)
        if not model_path:
            raise ModelNotFound(
                f"Could not find any Rasa model files in '{model_path}'."
            )
    elif not model_path.endswith(".tar.gz"):
        raise ModelNotFound(f"Path '{model_path}' does not point to a Rasa model file.")

    try:
        model_relative_path = os.path.relpath(model_path)
    except ValueError:
        model_relative_path = model_path
    logger.info(f"Loading model {model_relative_path}...")

    return unpack_model(model_path)


def get_latest_model(model_path: Text = DEFAULT_MODELS_PATH) -> Optional[Text]:
    """Get the latest model from a path.

    Args:
        model_path: Path to a directory containing zipped models.

    Returns:
        Path to latest model in the given directory.

    """
    if not os.path.exists(model_path) or os.path.isfile(model_path):
        model_path = os.path.dirname(model_path)

    list_of_files = glob.glob(os.path.join(model_path, "*.tar.gz"))

    if len(list_of_files) == 0:
        return None

    return max(list_of_files, key=os.path.getctime)


def unpack_model(
    model_file: Text, working_directory: Optional[Union[Path, Text]] = None
) -> TempDirectoryPath:
    """Unpack a zipped Rasa model.

    Args:
        model_file: Path to zipped model.
        working_directory: Location where the model should be unpacked to.
                           If `None` a temporary directory will be created.

    Returns:
        Path to unpacked Rasa model.

    """
    import tarfile

    if working_directory is None:
        working_directory = tempfile.mkdtemp()

    # All files are in a subdirectory.
    try:
        with tarfile.open(model_file, mode="r:gz") as tar:
            tar.extractall(working_directory)
            logger.debug(f"Extracted model to '{working_directory}'.")
    except Exception as e:
        logger.error(f"Failed to extract model at {model_file}. Error: {e}")
        raise

    return TempDirectoryPath(working_directory)


def get_model_subdirectories(
    unpacked_model_path: Text,
) -> Tuple[Optional[Text], Optional[Text]]:
    """Return paths for Core and NLU model directories, if they exist.
    If neither directories exist, a `ModelNotFound` exception is raised.

    Args:
        unpacked_model_path: Path to unpacked Rasa model.

    Returns:
        Tuple (path to Core subdirectory if it exists or `None` otherwise,
               path to NLU subdirectory if it exists or `None` otherwise).

    """
    core_path = os.path.join(unpacked_model_path, DEFAULT_CORE_SUBDIRECTORY_NAME)
    nlu_path = os.path.join(unpacked_model_path, DEFAULT_NLU_SUBDIRECTORY_NAME)

    if not os.path.isdir(core_path):
        core_path = None

    if not os.path.isdir(nlu_path):
        nlu_path = None

    if not core_path and not nlu_path:
        raise ModelNotFound(
            "No NLU or Core data for unpacked model at: '{}'.".format(
                unpacked_model_path
            )
        )

    return core_path, nlu_path


def create_package_rasa(
    training_directory: Text,
    output_filename: Text,
    fingerprint: Optional[Fingerprint] = None,
) -> Text:
    """Create a zipped Rasa model from trained model files.

    Args:
        training_directory: Path to the directory which contains the trained
                            model files.
        output_filename: Name of the zipped model file to be created.
        fingerprint: A unique fingerprint to identify the model version.

    Returns:
        Path to zipped model.

    """
    import tarfile

    if fingerprint:
        persist_fingerprint(training_directory, fingerprint)

    output_directory = os.path.dirname(output_filename)
    if not os.path.exists(output_directory):
        os.makedirs(output_directory)

    with tarfile.open(output_filename, "w:gz") as tar:
        for elem in os.scandir(training_directory):
            tar.add(elem.path, arcname=elem.name)

    shutil.rmtree(training_directory)
    return output_filename


def project_fingerprint() -> Optional[Text]:
    """Create a hash for the project in the current working directory.

    Returns:
        project hash
    """
    try:
        remote = check_output(  # skipcq:BAN-B607,BAN-B603
            ["git", "remote", "get-url", "origin"], stderr=DEVNULL
        )
        return hashlib.sha256(remote).hexdigest()
    except (CalledProcessError, OSError):
        return None


async def model_fingerprint(file_importer: "TrainingDataImporter") -> Fingerprint:
    """Create a model fingerprint from its used configuration and training data.

    Args:
        file_importer: File importer which provides the training data and model config.

    Returns:
        The fingerprint.

    """
    import time

    config = await file_importer.get_config()
    domain = await file_importer.get_domain()
    stories = await file_importer.get_stories()
    nlu_data = await file_importer.get_nlu_data()

    responses = domain.responses

    # Do a copy of the domain to not change the actual domain (shallow is enough)
    domain = copy.copy(domain)
    # don't include the response texts in the fingerprint.
    # Their fingerprint is separate.
<<<<<<< HEAD
    domain.responses = []
=======
    domain.templates = {}
>>>>>>> 957de844

    return {
        FINGERPRINT_CONFIG_KEY: _get_fingerprint_of_config(
            config, exclude_keys=CONFIG_KEYS
        ),
        FINGERPRINT_CONFIG_CORE_KEY: _get_fingerprint_of_config(
            config, include_keys=CONFIG_KEYS_CORE
        ),
        FINGERPRINT_CONFIG_NLU_KEY: _get_fingerprint_of_config(
            config, include_keys=CONFIG_KEYS_NLU
        ),
        FINGERPRINT_CONFIG_WITHOUT_EPOCHS_KEY: _get_fingerprint_of_config_without_epochs(
            config
        ),
        FINGERPRINT_DOMAIN_WITHOUT_NLG_KEY: domain.fingerprint(),
        FINGERPRINT_NLG_KEY: rasa.shared.utils.io.deep_container_fingerprint(responses),
        FINGERPRINT_PROJECT: project_fingerprint(),
        FINGERPRINT_NLU_DATA_KEY: nlu_data.fingerprint(),
        FINGERPRINT_NLU_LABELS_KEY: nlu_data.label_fingerprint(),
        FINGERPRINT_STORIES_KEY: stories.fingerprint(),
        FINGERPRINT_TRAINED_AT_KEY: time.time(),
        FINGERPRINT_RASA_VERSION_KEY: rasa.__version__,
    }


def _get_fingerprint_of_config(
    config: Optional[Dict[Text, Any]],
    include_keys: Optional[List[Text]] = None,
    exclude_keys: Optional[List[Text]] = None,
) -> Text:
    if not config:
        return ""

    keys = include_keys or list(filter(lambda k: k not in exclude_keys, config.keys()))

    sub_config = {k: config[k] for k in keys if k in config}

    return rasa.shared.utils.io.deep_container_fingerprint(sub_config)


def _get_fingerprint_of_config_without_epochs(
    config: Optional[Dict[Text, Any]],
) -> Text:
    if not config:
        return ""

    copied_config = copy.deepcopy(config)

    for key in ["pipeline", "policies"]:
        if copied_config.get(key):
            for p in copied_config[key]:
                if "epochs" in p:
                    del p["epochs"]

    return rasa.shared.utils.io.deep_container_fingerprint(copied_config)


def fingerprint_from_path(model_path: Text) -> Fingerprint:
    """Load a persisted fingerprint.

    Args:
        model_path: Path to directory containing the fingerprint.

    Returns:
        The fingerprint or an empty dict if no fingerprint was found.
    """
    if not model_path or not os.path.exists(model_path):
        return {}

    fingerprint_path = os.path.join(model_path, FINGERPRINT_FILE_PATH)

    if os.path.isfile(fingerprint_path):
        return rasa.shared.utils.io.read_json_file(fingerprint_path)
    else:
        return {}


def persist_fingerprint(output_path: Text, fingerprint: Fingerprint):
    """Persist a model fingerprint.

    Args:
        output_path: Directory in which the fingerprint should be saved.
        fingerprint: The fingerprint to be persisted.

    """

    path = os.path.join(output_path, FINGERPRINT_FILE_PATH)
    rasa.shared.utils.io.dump_obj_as_json_to_file(path, fingerprint)


def did_section_fingerprint_change(
    fingerprint1: Fingerprint, fingerprint2: Fingerprint, section: Section
) -> bool:
    """Check whether the fingerprint of a section has changed."""
    for k in section.relevant_keys:
        if fingerprint1.get(k) != fingerprint2.get(k):
            logger.info(f"Data ({k}) for {section.name} section changed.")
            return True
    return False


def move_model(source: Text, target: Text) -> bool:
    """Move two model directories.

    Args:
        source: The original folder which should be merged in another.
        target: The destination folder where it should be moved to.

    Returns:
        `True` if the merge was successful, else `False`.

    """
    try:
        shutil.move(source, target)
        return True
    except Exception as e:
        logging.debug(f"Could not merge model: {e}")
        return False


def should_retrain(
    new_fingerprint: Fingerprint,
    old_model: Text,
    train_path: Text,
    has_e2e_examples: bool = False,
    force_training: bool = False,
) -> FingerprintComparisonResult:
    """Check which components of a model should be retrained.

    Args:
        new_fingerprint: The fingerprint of the new model to be trained.
        old_model: Path to the old zipped model file.
        train_path: Path to the directory in which the new model will be trained.
        has_e2e_examples: Whether the new training data contains e2e examples.
        force_training: Indicates if the model needs to be retrained even if the data has not changed.

    Returns:
        A FingerprintComparisonResult object indicating whether Rasa Core and/or Rasa NLU needs
        to be retrained or not.

    """
    fingerprint_comparison = FingerprintComparisonResult()

    if old_model is None or not os.path.exists(old_model):
        return fingerprint_comparison

    with unpack_model(old_model) as unpacked:
        last_fingerprint = fingerprint_from_path(unpacked)
        old_core, old_nlu = get_model_subdirectories(unpacked)

        fingerprint_comparison = FingerprintComparisonResult(
            core=did_section_fingerprint_change(
                last_fingerprint, new_fingerprint, SECTION_CORE
            ),
            nlu=did_section_fingerprint_change(
                last_fingerprint, new_fingerprint, SECTION_NLU
            ),
            nlg=did_section_fingerprint_change(
                last_fingerprint, new_fingerprint, SECTION_NLG
            ),
            force_training=force_training,
        )

        # We should retrain core if nlu data changes and there are e2e stories.
        if has_e2e_examples and fingerprint_comparison.should_retrain_nlu():
            fingerprint_comparison.core = True

        core_merge_failed = False
        if not fingerprint_comparison.should_retrain_core():
            target_path = os.path.join(train_path, DEFAULT_CORE_SUBDIRECTORY_NAME)
            core_merge_failed = not move_model(old_core, target_path)
            fingerprint_comparison.core = core_merge_failed

        if not fingerprint_comparison.should_retrain_nlg() and core_merge_failed:
            # If moving the Core model failed, we should also retrain NLG
            fingerprint_comparison.nlg = True

        if not fingerprint_comparison.should_retrain_nlu():
            target_path = os.path.join(train_path, "nlu")
            fingerprint_comparison.nlu = not move_model(old_nlu, target_path)

        return fingerprint_comparison


def can_finetune(
    last_fingerprint: Fingerprint,
    new_fingerprint: Fingerprint,
    core: bool = False,
    nlu: bool = False,
) -> bool:
    """Checks if components of a model can be finetuned with incremental training.

    Args:
        last_fingerprint: The fingerprint of the old model to potentially be fine-tuned.
        new_fingerprint: The fingerprint of the new model.
        core: Check sections for finetuning a core model.
        nlu: Check sections for finetuning an nlu model.

    Returns:
        `True` if the old model can be finetuned, `False` otherwise.
    """
    section_keys = [
        FINGERPRINT_CONFIG_WITHOUT_EPOCHS_KEY,
    ]
    if core:
        section_keys.append(FINGERPRINT_DOMAIN_WITHOUT_NLG_KEY)
    if nlu:
        section_keys.append(FINGERPRINT_NLU_LABELS_KEY)

    fingerprint_changed = did_section_fingerprint_change(
        last_fingerprint,
        new_fingerprint,
        Section(name="finetune", relevant_keys=section_keys),
    )

    old_model_above_min_version = version.parse(
        last_fingerprint.get(FINGERPRINT_RASA_VERSION_KEY)
    ) >= version.parse(MINIMUM_COMPATIBLE_VERSION)
    return old_model_above_min_version and not fingerprint_changed


def package_model(
    fingerprint: Fingerprint,
    output_directory: Text,
    train_path: Text,
    fixed_model_name: Optional[Text] = None,
    model_prefix: Text = "",
) -> Text:
    """
    Compress a trained model.

    Args:
        fingerprint: fingerprint of the model
        output_directory: path to the directory in which the model should be stored
        train_path: path to uncompressed model
        fixed_model_name: name of the compressed model file
        model_prefix: prefix of the compressed model file

    Returns: path to 'tar.gz' model file
    """
    output_directory = create_output_path(
        output_directory, prefix=model_prefix, fixed_name=fixed_model_name
    )
    create_package_rasa(train_path, output_directory, fingerprint)

    print_success(
        "Your Rasa model is trained and saved at '{}'.".format(
            os.path.abspath(output_directory)
        )
    )

    return output_directory


async def update_model_with_new_domain(
    importer: "TrainingDataImporter", unpacked_model_path: Union[Path, Text]
) -> None:
    """Overwrites the domain of an unpacked model with a new domain.

    Args:
        importer: Importer which provides the new domain.
        unpacked_model_path: Path to the unpacked model.
    """
    model_path = Path(unpacked_model_path) / DEFAULT_CORE_SUBDIRECTORY_NAME
    domain = await importer.get_domain()
    domain.persist(model_path / DEFAULT_DOMAIN_PATH)


def get_model_for_finetuning(
    previous_model_file: Optional[Union[Path, Text]]
) -> Optional[Text]:
    """Gets validated path for model to finetune.

    Args:
        previous_model_file: Path to model file which should be used for finetuning or
            a directory in case the latest trained model should be used.

    Returns:
        Path to model archive. `None` if there is no model.
    """
    if Path(previous_model_file).is_dir():
        logger.debug(
            f"Trying to load latest model from '{previous_model_file}' for "
            f"finetuning."
        )
        return get_latest_model(previous_model_file)

    if Path(previous_model_file).is_file():
        return previous_model_file

    logger.debug(
        "No valid model for finetuning found as directory either "
        "contains no model or model file cannot be found."
    )
    return None<|MERGE_RESOLUTION|>--- conflicted
+++ resolved
@@ -320,11 +320,7 @@
     domain = copy.copy(domain)
     # don't include the response texts in the fingerprint.
     # Their fingerprint is separate.
-<<<<<<< HEAD
-    domain.responses = []
-=======
-    domain.templates = {}
->>>>>>> 957de844
+    domain.responses = {}
 
     return {
         FINGERPRINT_CONFIG_KEY: _get_fingerprint_of_config(
