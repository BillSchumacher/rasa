from __future__ import unicode_literals
from __future__ import print_function
from __future__ import division
from __future__ import absolute_import

import logging
import os

import typing
from typing import Any
from typing import Dict
from typing import List
from typing import Text
from typing import Tuple

from rasa_nlu.config import RasaNLUConfig
from rasa_nlu.extractors import EntityExtractor
from rasa_nlu.model import Metadata
from rasa_nlu.tokenizers import Token
from rasa_nlu.training_data import Message
from rasa_nlu.training_data import TrainingData
from builtins import str

logger = logging.getLogger(__name__)

if typing.TYPE_CHECKING:
    from spacy.language import Language
    import sklearn_crfsuite
    from spacy.tokens import Doc


class CRFEntityExtractor(EntityExtractor):
    name = "ner_crf"

    provides = ["entities"]

    output_provides = ["entities"]

    requires = ["tokens"]

    function_dict = {'low': lambda doc: doc[0].lower(), 'title': lambda doc: str(doc[0].istitle()),
                     'word3': lambda doc: doc[0][-3:], 'word2': lambda doc: doc[0][-2:],
                     'pos': lambda doc: doc[1], 'pos2': lambda doc: doc[1][:2],
                     'bias': lambda doc: 'bias', 'upper': lambda doc: str(doc[0].isupper()),
                     'digit': lambda doc: str(doc[0].isdigit())}

    def __init__(self, ent_tagger=None, entity_crf_features=None, entity_crf_BILOU_flag=True):
        # type: (sklearn_crfsuite.CRF, List[List[Text]], bool) -> None

        self.ent_tagger = ent_tagger

        # BILOU_flag determines whether to use BILOU tagging or not.
        # More rigorous however requires more examples per entity
        # rule of thumb: use only if more than 100 egs. per entity
        self.BILOU_flag = entity_crf_BILOU_flag

        if not entity_crf_features:
            # crf_features is [before, word, after] array with before, word, after holding keys about which
            # features to use for each word, for example, 'title' in array before will have the feature
            # "is the preceding word in title case?"
            self.crf_features = [['low', 'title', 'upper', 'pos', 'pos2'],
                                 ['bias', 'low', 'word3', 'word2', 'upper', 'title', 'digit', 'pos', 'pos2'],
                                 ['low', 'title', 'upper', 'pos', 'pos2']]
        else:
            self.crf_features = entity_crf_features

    @classmethod
    def required_packages(cls):
        return ["sklearn_crfsuite", "sklearn", "spacy"]

    def train(self, training_data, config, **kwargs):
        # type: (TrainingData, RasaNLUConfig) -> None

        self.BILOU_flag = config["entity_crf_BILOU_flag"]
        self.crf_features = config["entity_crf_features"]
        if training_data.entity_examples:
            # convert the dataset into features
            dataset = self._create_dataset(training_data.entity_examples)
            # train the model
            self._train_model(dataset)

    def _create_dataset(self, examples):
        dataset = []
        for example in examples:
            entity_offsets = self._convert_example(example)
            dataset.append(self._from_json_to_crf(example, entity_offsets))
        return dataset

    def test(self, testing_data):
        # type: (TrainingData, Language) -> None

        if testing_data.num_entity_examples > 0:
            dataset = self._create_dataset(testing_data.entity_examples)
            self._test_model(dataset)

    def process(self, message, **kwargs):
        # type: (Message, **Any) -> None

        extracted = self.add_extractor_name(self.extract_entities(message))
        message.set("entities", message.get("entities", []) + extracted)

    def _convert_example(self, example):
        # type: (Message) -> List[Tuple[int, int, Text]]

        def convert_entity(ent):
            return ent["start"], ent["end"], ent["entity"]

        return [convert_entity(ent) for ent in example.get("entities", [])]

    def extract_entities(self, message):
        # type: (Message) -> List[Dict[Text, Any]]
        """Take a sentence and return entities in json format"""

        if self.ent_tagger is not None:
            text_data = self._from_text_to_crf(message)
            features = self._sentence_to_features(text_data)
            ents = self.ent_tagger.predict_single(features)
            return self._from_crf_to_json(message, ents)
        else:
            return []

    def _from_crf_to_json(self, message, entities):
        # type: (Message, List[Any]) -> List[Dict[Text, Any]]

        sentence_doc = message.get("spacy_doc")
        json_ents = []
        if len(sentence_doc) != len(entities):
            raise Exception('Inconsistency in amount of tokens between crfsuite and spacy')
        if self.BILOU_flag:
            # using the BILOU tagging scheme
            for word_idx in range(len(sentence_doc)):
                entity = entities[word_idx]
                word = sentence_doc[word_idx]
                if entity.startswith('U-'):
                    ent = {'start': word.idx, 'end': word.idx + len(word),
                           'value': word.text, 'entity': entity[2:]}
                    json_ents.append(ent)
                elif entity.startswith('B-'):
                    # start of a multi-word entity, need to represent whole extent
                    ent_word_idx = word_idx + 1
                    finished = False
                    while not finished:
                        if len(entities) > ent_word_idx and entities[ent_word_idx][2:] != entity[2:]:
                            # words are not tagged the same entity class
                            logger.debug(
                                    "Inconsistent BILOU tagging found, B- tag, L- tag pair encloses multiple " +
                                    "entity classes.i.e. ['B-a','I-b','L-a'] instead of ['B-a','I-a','L-a'].\n" +
                                    "Assuming B- class is correct.")
                        if len(entities) > ent_word_idx and entities[ent_word_idx].startswith('L-'):
                            # end of the entity
                            finished = True
                        elif len(entities) > ent_word_idx and entities[ent_word_idx].startswith('I-'):
                            # middle part of the entity
                            ent_word_idx += 1
                        else:
                            # entity not closed by an L- tag
                            finished = True
                            ent_word_idx -= 1
                            logger.debug(
                                    "Inconsistent BILOU tagging found, B- tag not closed by L- tag, " +
                                    "i.e ['B-a','I-a','O'] instead of ['B-a','L-a','O'].\nAssuming last tag is L-")
                    ent = {'start': word.idx,
                           'end': sentence_doc[word_idx:ent_word_idx + 1].end_char,
                           'value': sentence_doc[word_idx:ent_word_idx + 1].text,
                           'entity': entity[2:]}
                    json_ents.append(ent)
        elif not self.BILOU_flag:
            # not using BILOU tagging scheme, multi-word entities are split.
            for word_idx in range(len(sentence_doc)):
                entity = entities[word_idx]
                word = sentence_doc[word_idx]
                if entity != 'O':
                    ent = {'start': word.idx,
                           'end': word.idx + len(word),
                           'value': word.text,
                           'entity': entity}
                    json_ents.append(ent)
        return json_ents

    @classmethod
<<<<<<< HEAD
    def load(cls, model_dir, model_metadata, **kwargs):
        # type: (Text, Metadata, **Any) -> CRFEntityExtractor
=======
    def load(cls, model_dir, entity_extractor_crf):
        # type: (Text, Dict[Text, Any]) -> CRFEntityExtractor
>>>>>>> 485f63a3
        from sklearn.externals import joblib

        if model_dir and model_metadata.get("entity_extractor_crf"):
            meta = model_metadata.get("entity_extractor_crf")
            ent_tagger = joblib.load(os.path.join(model_dir, meta["model_file"]))
            return CRFEntityExtractor(ent_tagger=ent_tagger,
                                      entity_crf_features=meta['crf_features'],
                                      entity_crf_BILOU_flag=meta['BILOU_flag'])
        else:
            return CRFEntityExtractor()

    def persist(self, model_dir):
        # type: (Text) -> Dict[Text, Any]
        """Persist this model into the passed directory. Returns the metadata necessary to load the model again."""
        from sklearn.externals import joblib

        if self.ent_tagger:
            model_file_name = os.path.join(model_dir, "crf_model.pkl")

            joblib.dump(self.ent_tagger, model_file_name)
            return {"entity_extractor_crf": {"model_file": "crf_model.pkl",
                                             "crf_features": self.crf_features,
                                             "BILOU_flag": self.BILOU_flag,
                                             "version": 1}}
        else:
            return {"entity_extractor_crf": None}

    def _sentence_to_features(self, sentence):
        # type: (List[Tuple[Text, Text, Text]]) -> List[List[Text]]
        """Convert a word into discrete features in self.crf_features, including word before and word after."""

        sentence_features = []
        for word_idx in range(len(sentence)):
            # word before(-1), current word(0), next word(+1)
            prefixes = ['-1', '0', '+1']
            word_features = []
            for i in range(3):
                if word_idx == len(sentence) - 1 and i == 2:
                    word_features.append('EOS')
                    # End Of Sentence
                elif word_idx == 0 and i == 0:
                    word_features.append('BOS')
                    # Beginning Of Sentence
                else:
                    word = sentence[word_idx - 1 + i]
                    prefix = prefixes[i]
                    features = self.crf_features[i]
                    for feature in features:
                        # append each feature to a feature vector
                        # word_features.append(prefix + feature + ':' + self.function_dict[feature](word))
                        word_features.append(':'.join((prefix, feature, self.function_dict[feature](word))))
            sentence_features.append(word_features)
        return sentence_features

    def _sentence_to_labels(self, sentence):
        # type: (List[Tuple[Text, Text, Text]]) -> List[Text]

        return [label for token, postag, label in sentence]

    def _from_json_to_crf(self, example, entity_offsets):
        # type: (Message, Tuple[int, int, Text]) -> List[Tuple[Text, Text, Text]]
        """Takes the json examples and switches them to a format which crfsuite likes."""
        from spacy.gold import GoldParse

        doc = example.get("spacy_doc")
        gold = GoldParse(doc, entities=entity_offsets)
        ents = [l[5] for l in gold.orig_annot]
        if '-' in ents:
            logger.warn("Misaligned entity annotation in sentence '{}'. ".format(doc.text) +
                        "Make sure the start and end values of the annotated training " +
                        "examples end at token boundaries (e.g. don't include trailing whitespaces).")
        if not self.BILOU_flag:
            def ent_clean(entity):
                if entity.startswith('B-') or entity.startswith('I-') or entity.startswith('U-') or entity.startswith(
                        'L-'):
                    return entity[2:]
                else:
                    return entity
        else:
            def ent_clean(entity):
                return entity

        crf_format = [(doc[i].text, doc[i].tag_, ent_clean(ents[i])) for i in range(len(doc))]
        return crf_format

    def _from_text_to_crf(self, message):
        # type: (Message) -> List[Tuple[Text, Text, Text]]
        """Takes a sentence and switches it to crfsuite format."""

        crf_format = [(token.text, token.tag_, 'N/A') for token in message.get("spacy_doc")]
        return crf_format

    def _train_model(self, df_train):
        # type: (List[List[Tuple[Text, Text, Text]]]) -> None
        """Train the crf tagger based on the training data."""
        import sklearn_crfsuite

        X_train = [self._sentence_to_features(sent) for sent in df_train]
        y_train = [self._sentence_to_labels(sent) for sent in df_train]
        self.ent_tagger = sklearn_crfsuite.CRF(
                algorithm='lbfgs',
                c1=1.0,  # coefficient for L1 penalty
                c2=1e-3,  # coefficient for L2 penalty
                max_iterations=50,  # stop earlier
                all_possible_transitions=True  # include transitions that are possible, but not observed
        )
        self.ent_tagger.fit(X_train, y_train)

    def _test_model(self, df_test):
        # type: (List[List[Tuple[Text, Text, Text]]]) -> None

        X_test = [self._sentence_to_features(sent) for sent in df_test]
        y_test = [self._sentence_to_labels(sent) for sent in df_test]
        y_pred = [self.ent_tagger.predict_single(xseq) for xseq in X_test]
        print(bio_classification_report(y_test, y_pred))


def bio_classification_report(y_true, y_pred):
    """Evaluates entity extraction accuracy.

    Classification report for a list of BIO-encoded sequences.
    It computes token-level metrics and discards "O" labels.
    Note that it requires scikit-learn 0.15+ (or a version from github master)
    to calculate averages properly!
    Taken from https://github.com/scrapinghub/python-crfsuite/blob/master/examples/CoNLL%202002.ipynb
    """
    from sklearn.preprocessing import LabelBinarizer
    from itertools import chain
    from sklearn.metrics import classification_report

    lb = LabelBinarizer()
    y_true_combined = lb.fit_transform(list(chain.from_iterable(y_true)))
    y_pred_combined = lb.transform(list(chain.from_iterable(y_pred)))

    tagset = set(lb.classes_) - {'O'}
    tagset = sorted(tagset, key=lambda tag: tag.split('-', 1)[::-1])
    class_indices = {cls: idx for idx, cls in enumerate(lb.classes_)}

    return classification_report(
            y_true_combined,
            y_pred_combined,
            labels=[class_indices[cls] for cls in tagset],
            target_names=tagset,
    )<|MERGE_RESOLUTION|>--- conflicted
+++ resolved
@@ -178,13 +178,8 @@
         return json_ents
 
     @classmethod
-<<<<<<< HEAD
     def load(cls, model_dir, model_metadata, **kwargs):
         # type: (Text, Metadata, **Any) -> CRFEntityExtractor
-=======
-    def load(cls, model_dir, entity_extractor_crf):
-        # type: (Text, Dict[Text, Any]) -> CRFEntityExtractor
->>>>>>> 485f63a3
         from sklearn.externals import joblib
 
         if model_dir and model_metadata.get("entity_extractor_crf"):
